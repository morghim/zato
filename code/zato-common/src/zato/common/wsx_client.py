--- conflicted
+++ resolved
@@ -220,12 +220,8 @@
     """ A WebSocket client that knows how to invoke Zato services.
     """
     def __init__(self, config):
-<<<<<<< HEAD
-        self.config = config # type: Config
-=======
         # type: (Config)
         self.config = config
->>>>>>> a147c207
         self.conn = _WSClient(self.on_connected, self.on_message, self.on_error, self.on_closed, self.config.address)
         self.keep_running = True
         self.is_authenticated = False
