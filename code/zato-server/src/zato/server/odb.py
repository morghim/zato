# -*- coding: utf-8 -*-

"""
Copyright (C) 2011 Dariusz Suchojad <dsuch at zato.io>

Licensed under LGPLv3, see LICENSE.txt for terms and conditions.
"""

from __future__ import absolute_import, division, print_function, unicode_literals

# stdlib
import logging
from contextlib import closing
from datetime import datetime, timedelta
from traceback import format_exc

# SQLAlchemy
from sqlalchemy.exc import IntegrityError

# Paste
from paste.util.multidict import MultiDict

# Bunch
from bunch import Bunch

# Zato
from zato.common import DEPLOYMENT_STATUS, MISC, MSG_PATTERN_TYPE, ZATO_NONE, ZATO_ODB_POOL_NAME
from zato.common.odb.model import Cluster, DeployedService, DeploymentPackage, DeploymentStatus, HTTPBasicAuth, HTTPSOAP, \
     HTTSOAPAudit, HTTSOAPAuditReplacePatternsElemPath, HTTSOAPAuditReplacePatternsXPath, OAuth, Server, Service, \
     TechnicalAccount, WSSDefinition
<<<<<<< HEAD
from zato.common.odb import query
=======
from zato.common.odb.query import channel_amqp, channel_amqp_list, channel_jms_wmq, channel_jms_wmq_list, channel_zmq, \
     channel_zmq_list, def_amqp, def_amqp_list, def_jms_wmq, def_jms_wmq_list, basic_auth_list, elem_path_list, http_soap_list, \
     http_soap_security_list, internal_channel_list, job_list, namespace_list, ntlm_list, oauth_list, out_amqp, out_amqp_list, out_ftp, \
     out_ftp_list, out_jms_wmq, out_jms_wmq_list, out_sql, out_sql_list, out_zmq, out_zmq_list, pubsub_consumer_list, \
     pubsub_default_client, pubsub_producer_list, pubsub_topic_list, tech_acc_list, wss_list, xpath_list
>>>>>>> 82c1d874
from zato.common.util import current_host, security_def_type, TRACE1
from zato.server.connection.sql import SessionWrapper

logger = logging.getLogger(__name__)

class _Server(object):
    """ A plain Python object which is used instead of an SQLAlchemy model so the latter is not tied to a session
    for as long a server is up.
    """
    def __init__(self, odb_server, odb_cluster):
        self.id = odb_server.id
        self.name = odb_server.name
        self.last_join_status = odb_server.last_join_status
        self.token = odb_server.token
        self.cluster_id = odb_cluster.id
        self.cluster = odb_cluster

class ODBManager(SessionWrapper):
    """ Manages connections to the server's Operational Database.
    """
    def __init__(self, well_known_data=None, token=None, crypto_manager=None,
                 server_id=None, server_name=None, cluster_id=None, pool=None):
        super(ODBManager, self).__init__()
        self.well_known_data = well_known_data
        self.token = token
        self.crypto_manager = crypto_manager
        self.server_id = server_id
        self.server_name = server_name
        self.cluster_id = cluster_id
        self.pool = pool

    def on_deployment_finished(self):
        """ Commits all the implicit BEGIN blocks opened by SELECTs.
        """
        self._session.commit()

    def fetch_server(self, odb_config):
        """ Fetches the server from the ODB. Also sets the 'cluster' attribute
        to the value pointed to by the server's .cluster attribute.
        """
        if not self.session_initialized:
            self.init_session(ZATO_ODB_POOL_NAME, odb_config, self.pool, False)

        with closing(self.session()) as session:
            try:
                server = session.query(Server).\
                       filter(Server.token == self.token).\
                       one()
                self.server = _Server(server, server.cluster)
                self.cluster = server.cluster
                return self.server
            except Exception:
                msg = 'Could not find the server in the ODB, token:[{0}]'.format(
                    self.token)
                logger.error(msg)
                raise

    def server_up_down(self, token, status, update_host=False, bind_host=None, bind_port=None):
        """ Updates the information regarding the server is RUNNING or CLEAN_DOWN etc.
        and what host it's running on.
        """
        with closing(self.session()) as session:
            server = session.query(Server).\
                filter(Server.token==token).\
                one()

            server.up_status = status
            server.up_mod_date = datetime.utcnow()

            if update_host:
                server.host = current_host()
                server.bind_host = bind_host
                server.bind_port = bind_port

            session.add(server)
            session.commit()

    def get_url_security(self, cluster_id, connection=None):
        """ Returns the security configuration of HTTP URLs.
        """
        with closing(self.session()) as session:
            # What DB class to fetch depending on the string value of the security type.
            sec_type_db_class = {
                'basic_auth': HTTPBasicAuth,
                'oauth': OAuth,
                'tech_acc': TechnicalAccount,
                'wss': WSSDefinition
                }

            result = {}

            q = query.http_soap_security_list(session, cluster_id, connection)
            columns = Bunch()

            # So ConfigDict has its data in the format it expects
            for c in q.statement.columns:
                columns[c.name] = None

            for item in q.all():
                target = '{}{}{}'.format(item.soap_action, MISC.SEPARATOR, item.url_path)

                result[target] = Bunch()
                result[target].is_active = item.is_active
                result[target].transport = item.transport
                result[target].data_format = item.data_format

                if item.security_id:
                    result[target].sec_def = Bunch()

                    # Will raise KeyError if the DB gets somehow misconfigured.
                    db_class = sec_type_db_class[item.sec_type]

                    sec_def = session.query(db_class).\
                            filter(db_class.id==item.security_id).\
                            one()

                    # Common things first
                    result[target].sec_def.name = sec_def.name
                    result[target].sec_def.password = sec_def.password
                    result[target].sec_def.sec_type = item.sec_type

                    if item.sec_type == security_def_type.tech_account:
                        result[target].sec_def.salt = sec_def.salt
                    elif item.sec_type == security_def_type.basic_auth:
                        result[target].sec_def.username = sec_def.username
                        result[target].sec_def.password = sec_def.password
                        result[target].sec_def.realm = sec_def.realm
                    elif item.sec_type == security_def_type.wss:
                        result[target].sec_def.username = sec_def.username
                        result[target].sec_def.password = sec_def.password
                        result[target].sec_def.password_type = sec_def.password_type
                        result[target].sec_def.reject_empty_nonce_creat = sec_def.reject_empty_nonce_creat
                        result[target].sec_def.reject_stale_tokens = sec_def.reject_stale_tokens
                        result[target].sec_def.reject_expiry_limit = sec_def.reject_expiry_limit
                        result[target].sec_def.nonce_freshness_time = sec_def.nonce_freshness_time
                else:
                    result[target].sec_def = ZATO_NONE

            return result, columns

    def add_service(self, name, impl_name, is_internal, deployment_time, details, source_info):
        """ Adds information about the server's service into the ODB.
        """
        try:
            service = Service(None, name, True, impl_name, is_internal, self.cluster)
            self._session.add(service)
            try:
                self._session.commit()
            except IntegrityError, e:
                logger.log(TRACE1, 'IntegrityError (Service), e:[%s]', format_exc(e).decode('utf-8'))
                self._session.rollback()

                service = self._session.query(Service).\
                    join(Cluster, Service.cluster_id==Cluster.id).\
                    filter(Service.name==name).\
                    filter(Cluster.id==self.cluster.id).\
                    one()

            self.add_deployed_service(deployment_time, details, service, source_info)

            return service.id, service.is_active, service.slow_threshold

        except Exception, e:
            logger.error('Could not add service, name:[%s], e:[%s]', name, format_exc(e).decode('utf-8'))
            self._session.rollback()

    def drop_deployed_services(self, server_id):
        """ Removes all the deployed services from a server.
        """
        with closing(self.session()) as session:
            session.query(DeployedService).\
                filter(DeployedService.server_id==server_id).\
                delete()
            session.commit()

    def add_deployed_service(self, deployment_time, details, service, source_info):
        """ Adds information about the server's deployed service into the ODB.
        """
        try:
            ds = DeployedService(deployment_time, details, self.server.id, service,
                source_info.source, source_info.path, source_info.hash, source_info.hash_method)
            self._session.add(ds)
            try:
                self._session.commit()
            except IntegrityError, e:

                logger.log(TRACE1, 'IntegrityError (DeployedService), e:[%s]', format_exc(e).decode('utf-8'))
                self._session.rollback()

                ds = self._session.query(DeployedService).\
                    filter(DeployedService.service_id==service.id).\
                    filter(DeployedService.server_id==self.server.id).\
                    one()

                ds.deployment_time = deployment_time
                ds.details = details
                ds.source = source_info.source
                ds.source_path = source_info.path
                ds.source_hash = source_info.hash
                ds.source_hash_method = source_info.hash_method

                self._session.add(ds)
                self._session.commit()

        except Exception, e:
            msg = 'Could not add the DeployedService, e:[{e}]'.format(e=format_exc(e))
            logger.error(msg)
            self._session.rollback()

    def is_service_active(self, service_id):
        """ Returns whether the given service is active or not.
        """
        with closing(self.session()) as session:
            return session.query(Service.is_active).\
                filter(Service.id==service_id).\
                one()[0]

    def hot_deploy(self, deployment_time, details, payload_name, payload, server_id):
        """ Inserts a hot-deployed data into the DB along with setting the preliminary
        AWAITING_DEPLOYMENT status for each of the servers this server's cluster
        is aware of.
        """
        with closing(self.session()) as session:
            # Create the deployment package info ..
            dp = DeploymentPackage()
            dp.deployment_time = deployment_time
            dp.details = details
            dp.payload_name = payload_name
            dp.payload = payload
            dp.server_id = server_id

            # .. add it to the session ..
            session.add(dp)

            # .. for each of the servers in this cluster set the initial status ..
            servers = session.query(Cluster).\
                   filter(Cluster.id == self.server.cluster_id).\
                   one().servers

            for server in servers:
                ds = DeploymentStatus()
                ds.package_id = dp.id
                ds.server_id = server.id
                ds.status = DEPLOYMENT_STATUS.AWAITING_DEPLOYMENT
                ds.status_change_time = datetime.utcnow()

                session.add(ds)

            session.commit()

            return dp.id

    def _become_cluster_wide(self, cluster, session):
        """ Update all the Cluster's attributes that are related to connector servers.
        """
        cluster.cw_srv_id = self.server.id
        cluster.cw_srv_keep_alive_dt = datetime.utcnow()

        session.add(cluster)
        session.commit()

        msg = 'Server id:[{}], name:[{}] is now a connector server for cluster id:[{}], name:[{}]'.format(
            self.server.id, self.server.name, cluster.id, cluster.name)
        logger.info(msg)

        return True

    def conn_server_past_grace_time(self, cluster, grace_time):
        """ Whether it's already past the grace time the connector server had
        for updating its keep-alive timestamp.
        """
        last_keep_alive = cluster.cw_srv_keep_alive_dt
        max_allowed = last_keep_alive + timedelta(seconds=grace_time)
        now = datetime.utcnow()

        msg = 'last_keep_alive:[{}], grace_time:[{}], max_allowed:[{}], now:[{}]'.format(
            last_keep_alive, grace_time, max_allowed, now)
        logger.info(msg)

        # Return True if 'now' is past what it's allowed
        return now > max_allowed

    def become_cluster_wide(self, grace_time):
        """ Makes an attempt for the server to become a connector one, that is,
        the server to start all the connectors.
        """
        with closing(self.session()) as session:
            cluster = session.query(Cluster).\
                with_lockmode('update').\
                filter(Cluster.id == self.server.cluster_id).\
                one()

            # No cluster-wide singleton server at all so we made it first
            if not cluster.cw_srv_id:
                return self._become_cluster_wide(cluster, session)
            elif self.conn_server_past_grace_time(cluster, grace_time):
                return self._become_cluster_wide(cluster, session)
            else:
                session.rollback()
                msg = ('Server id:[{}], name:[{}] will not be a connector server for '
                'cluster id:[{}], name:[{}], cluster.cw_srv_id:[{}], cluster.cw_srv_keep_alive_dt:[{}]').format(
                    self.server.id, self.server.name, cluster.id, cluster.name, cluster.cw_srv_id, cluster.cw_srv_keep_alive_dt)
                logger.debug(msg)

    def clear_cluster_wide(self):
        """ Invoked when the cluster-wide singleton server is making a clean shutdown, sets
        all the relevant data to NULL in the ODB.
        """
        with closing(self.session()) as session:
            cluster = session.query(Cluster).\
                with_lockmode('update').\
                filter(Cluster.id == self.server.cluster_id).\
                one()

            cluster.cw_srv_id = None
            cluster.cw_srv_keep_alive_dt = None

            session.add(cluster)
            session.commit()

    def add_delivery(self, deployment_time, details, service, source_info):
        """ Adds information about the server's deployed service into the ODB.
        """
        with closing(self.session()) as session:
            dp = DeliveryPayload
            session.add(dp)
            session.commit()

# ################################################################################################################################

    def get_internal_channel_list(self, cluster_id, needs_columns=False):
        """ Returns the list of internal HTTP/SOAP channels, that is,
        channels pointing to internal services.
        """
        with closing(self.session()) as session:
            return query.internal_channel_list(session, cluster_id, needs_columns)

    def get_http_soap_list(self, cluster_id, connection=None, transport=None, needs_columns=False):
        """ Returns the list of all HTTP/SOAP connections.
        """
        with closing(self.session()) as session:
            item_list = query.http_soap_list(session, cluster_id, connection, transport, needs_columns)

            if connection == 'channel':
                for item in item_list:
                    item.replace_patterns_elem_path = [elem.pattern.name for elem in session.query(HTTPSOAP).\
                        filter(HTTPSOAP.id == item.id).one().replace_patterns_elem_path]

                    item.replace_patterns_xpath = [elem.pattern.name for elem in session.query(HTTPSOAP).\
                        filter(HTTPSOAP.id == item.id).one().replace_patterns_xpath]

            return item_list

# ################################################################################################################################

    def get_job_list(self, cluster_id, needs_columns=False):
        """ Returns a list of jobs defined on the given cluster.
        """
        with closing(self.session()) as session:
            return query.job_list(session, cluster_id, needs_columns)

# ################################################################################################################################

    def get_basic_auth_list(self, cluster_id, needs_columns=False):
        """ Returns a list of HTTP Basic Auth definitions existing on the given cluster.
        """
        with closing(self.session()) as session:
            return query.basic_auth_list(session, cluster_id, needs_columns)

    def get_ntlm_list(self, cluster_id, needs_columns=False):
        """ Returns a list of NTLM definitions existing on the given cluster.
        """
        with closing(self.session()) as session:
            return query.ntlm_list(session, cluster_id, needs_columns)

    def get_oauth_list(self, cluster_id, needs_columns=False):
        """ Returns a list of OAuth accounts existing on the given cluster.
        """
        with closing(self.session()) as session:
            return query.oauth_list(session, cluster_id, needs_columns)

    def get_tech_acc_list(self, cluster_id, needs_columns=False):
        """ Returns a list of technical accounts existing on the given cluster.
        """
        with closing(self.session()) as session:
            return query.tech_acc_list(session, cluster_id, needs_columns)

    def get_wss_list(self, cluster_id, needs_columns=False):
        """ Returns a list of WS-Security definitions on the given cluster.
        """
        with closing(self.session()) as session:
            return query.wss_list(session, cluster_id, needs_columns)

# ################################################################################################################################

    def get_def_amqp(self, cluster_id, def_id):
        """ Returns an AMQP definition's details.
        """
        with closing(self.session()) as session:
            return query.def_amqp(session, cluster_id, def_id)

    def get_def_amqp_list(self, cluster_id, needs_columns=False):
        """ Returns a list of AMQP definitions on the given cluster.
        """
        with closing(self.session()) as session:
            return query.def_amqp_list(session, cluster_id, needs_columns)

    def get_out_amqp(self, cluster_id, out_id):
        """ Returns an outgoing AMQP connection's details.
        """
        with closing(self.session()) as session:
            return query.out_amqp(session, cluster_id, out_id)

    def get_out_amqp_list(self, cluster_id, needs_columns=False):
        """ Returns a list of outgoing AMQP connections.
        """
        with closing(self.session()) as session:
            return query.out_amqp_list(session, cluster_id, needs_columns)

    def get_channel_amqp(self, cluster_id, channel_id):
        """ Returns a particular AMQP channel.
        """
        with closing(self.session()) as session:
            return query.channel_amqp(session, cluster_id, channel_id)

    def get_channel_amqp_list(self, cluster_id, needs_columns=False):
        """ Returns a list of AMQP channels.
        """
        with closing(self.session()) as session:
            return query.channel_amqp_list(session, cluster_id, needs_columns)

# ################################################################################################################################

    def get_def_jms_wmq(self, cluster_id, def_id):
        """ Returns an JMS WebSphere MQ definition's details.
        """
        with closing(self.session()) as session:
            return query.def_jms_wmq(session, cluster_id, def_id)

    def get_def_jms_wmq_list(self, cluster_id, needs_columns=False):
        """ Returns a list of JMS WebSphere MQ definitions on the given cluster.
        """
        with closing(self.session()) as session:
            return query.def_jms_wmq_list(session, cluster_id, needs_columns)

    def get_out_jms_wmq(self, cluster_id, out_id):
        """ Returns an outgoing JMS WebSphere MQ connection's details.
        """
        with closing(self.session()) as session:
            return query.out_jms_wmq(session, cluster_id, out_id)

    def get_out_jms_wmq_list(self, cluster_id, needs_columns=False):
        """ Returns a list of outgoing JMS WebSphere MQ connections.
        """
        with closing(self.session()) as session:
            return query.out_jms_wmq_list(session, cluster_id, needs_columns)

    def get_channel_jms_wmq(self, cluster_id, channel_id):
        """ Returns a particular JMS WebSphere MQ channel.
        """
        with closing(self.session()) as session:
            return query.channel_jms_wmq(session, cluster_id, channel_id)

    def get_channel_jms_wmq_list(self, cluster_id, needs_columns=False):
        """ Returns a list of JMS WebSphere MQ channels.
        """
        with closing(self.session()) as session:
            return query.channel_jms_wmq_list(session, cluster_id, needs_columns)

# ################################################################################################################################

    def get_out_zmq(self, cluster_id, out_id):
        """ Returns an outgoing ZMQ connection's details.
        """
        with closing(self.session()) as session:
            return query.out_zmq(session, cluster_id, out_id)

    def get_out_zmq_list(self, cluster_id, needs_columns=False):
        """ Returns a list of outgoing ZMQ connections.
        """
        with closing(self.session()) as session:
            return query.out_zmq_list(session, cluster_id, needs_columns)

    def get_channel_zmq(self, cluster_id, channel_id):
        """ Returns a particular ZMQ channel.
        """
        with closing(self.session()) as session:
            return query.channel_zmq(session, cluster_id, channel_id)

    def get_channel_zmq_list(self, cluster_id, needs_columns=False):
        """ Returns a list of ZMQ channels.
        """
        with closing(self.session()) as session:
            return query.channel_zmq_list(session, cluster_id, needs_columns)

# ################################################################################################################################

    def get_out_sql(self, cluster_id, out_id):
        """ Returns an outgoing SQL connection's details.
        """
        with closing(self.session()) as session:
            return query.out_sql(session, cluster_id, out_id)

    def get_out_sql_list(self, cluster_id, needs_columns=False):
        """ Returns a list of outgoing SQL connections.
        """
        with closing(self.session()) as session:
            return query.out_sql_list(session, cluster_id, needs_columns)

# ################################################################################################################################

    def get_out_ftp(self, cluster_id, out_id):
        """ Returns an outgoing FTP connection's details.
        """
        with closing(self.session()) as session:
            return query.out_ftp(session, cluster_id, out_id)

    def get_out_ftp_list(self, cluster_id, needs_columns=False):
        """ Returns a list of outgoing FTP connections.
        """
        with closing(self.session()) as session:
            return query.out_ftp_list(session, cluster_id, needs_columns)

# ################################################################################################################################

    def get_namespace_list(self, cluster_id, needs_columns=False):
        """ Returns a list of XML namespaces.
        """
        with closing(self.session()) as session:
            return query.namespace_list(session, cluster_id, needs_columns)

    def get_xpath_list(self, cluster_id, needs_columns=False):
        """ Returns a list of XPath expressions.
        """
        with closing(self.session()) as session:
            return query.xpath_list(session, cluster_id, needs_columns)

    def get_elem_path_list(self, cluster_id, needs_columns=False):
        """ Returns a list of ElemPath expressions.
        """
        with closing(self.session()) as session:
            return query.elem_path_list(session, cluster_id, needs_columns)

# ################################################################################################################################

    def audit_set_request_http_soap(self, conn_id, name, cid, transport, 
            connection, req_time, user_token, remote_addr, req_headers,
            req_payload):

        with closing(self.session()) as session:

            audit = HTTSOAPAudit()
            audit.conn_id = conn_id
            audit.cluster_id = self.cluster.id
            audit.name = name
            audit.cid = cid
            audit.transport = transport
            audit.connection = connection
            audit.req_time = req_time
            audit.user_token = user_token
            audit.remote_addr = remote_addr
            audit.req_headers = req_headers
            audit.req_payload = req_payload

            session.add(audit)
            session.commit()

# ################################################################################################################################

<<<<<<< HEAD
    def get_cloud_openstack_swift_list(self, cluster_id, needs_columns=False):
        """ Returns a list of OpenStack Swift connections.
        """
        with closing(self.session()) as session:
            return query.cloud_openstack_swift_list(session, cluster_id, needs_columns)
=======
    def get_pubsub_topic_list(self, cluster_id, needs_columns=False):
        """ Returns a list of pub/sub topics defined on a cluster.
        """
        return pubsub_topic_list(self._session, cluster_id, needs_columns)

    def get_pubsub_default_client(self, cluster_id, name):
        """ Returns an ID/name pair of a default internal consumer or producer, used for pub/sub.
        """
        result = pubsub_default_client(self._session, cluster_id, name)

        if not result:
            logger.warn('Could not find `%s` account', name)
            return (None, 'Warn: Missing `%s` account'.format(name))
        else:
            return result.id, result.name

    def get_pubsub_producer_list(self, cluster_id, needs_columns=False):
        """ Returns a list of pub/sub producers defined on a cluster.
        """
        return pubsub_producer_list(self._session, cluster_id, needs_columns)

    def get_pubsub_consumer_list(self, cluster_id, needs_columns=False):
        """ Returns a list of pub/sub consumers defined on a cluster.
        """
        return pubsub_consumer_list(self._session, cluster_id, needs_columns)
>>>>>>> 82c1d874

# ################################################################################################################################<|MERGE_RESOLUTION|>--- conflicted
+++ resolved
@@ -28,15 +28,7 @@
 from zato.common.odb.model import Cluster, DeployedService, DeploymentPackage, DeploymentStatus, HTTPBasicAuth, HTTPSOAP, \
      HTTSOAPAudit, HTTSOAPAuditReplacePatternsElemPath, HTTSOAPAuditReplacePatternsXPath, OAuth, Server, Service, \
      TechnicalAccount, WSSDefinition
-<<<<<<< HEAD
 from zato.common.odb import query
-=======
-from zato.common.odb.query import channel_amqp, channel_amqp_list, channel_jms_wmq, channel_jms_wmq_list, channel_zmq, \
-     channel_zmq_list, def_amqp, def_amqp_list, def_jms_wmq, def_jms_wmq_list, basic_auth_list, elem_path_list, http_soap_list, \
-     http_soap_security_list, internal_channel_list, job_list, namespace_list, ntlm_list, oauth_list, out_amqp, out_amqp_list, out_ftp, \
-     out_ftp_list, out_jms_wmq, out_jms_wmq_list, out_sql, out_sql_list, out_zmq, out_zmq_list, pubsub_consumer_list, \
-     pubsub_default_client, pubsub_producer_list, pubsub_topic_list, tech_acc_list, wss_list, xpath_list
->>>>>>> 82c1d874
 from zato.common.util import current_host, security_def_type, TRACE1
 from zato.server.connection.sql import SessionWrapper
 
@@ -606,22 +598,22 @@
 
 # ################################################################################################################################
 
-<<<<<<< HEAD
     def get_cloud_openstack_swift_list(self, cluster_id, needs_columns=False):
         """ Returns a list of OpenStack Swift connections.
         """
         with closing(self.session()) as session:
             return query.cloud_openstack_swift_list(session, cluster_id, needs_columns)
-=======
+
+# ################################################################################################################################
     def get_pubsub_topic_list(self, cluster_id, needs_columns=False):
         """ Returns a list of pub/sub topics defined on a cluster.
         """
-        return pubsub_topic_list(self._session, cluster_id, needs_columns)
+        return query.pubsub_topic_list(self._session, cluster_id, needs_columns)
 
     def get_pubsub_default_client(self, cluster_id, name):
         """ Returns an ID/name pair of a default internal consumer or producer, used for pub/sub.
         """
-        result = pubsub_default_client(self._session, cluster_id, name)
+        result = query.pubsub_default_client(self._session, cluster_id, name)
 
         if not result:
             logger.warn('Could not find `%s` account', name)
@@ -632,12 +624,11 @@
     def get_pubsub_producer_list(self, cluster_id, needs_columns=False):
         """ Returns a list of pub/sub producers defined on a cluster.
         """
-        return pubsub_producer_list(self._session, cluster_id, needs_columns)
+        return query.pubsub_producer_list(self._session, cluster_id, needs_columns)
 
     def get_pubsub_consumer_list(self, cluster_id, needs_columns=False):
         """ Returns a list of pub/sub consumers defined on a cluster.
         """
-        return pubsub_consumer_list(self._session, cluster_id, needs_columns)
->>>>>>> 82c1d874
+        return query.pubsub_consumer_list(self._session, cluster_id, needs_columns)
 
 # ################################################################################################################################