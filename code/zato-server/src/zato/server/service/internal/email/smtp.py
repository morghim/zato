--- conflicted
+++ resolved
@@ -46,17 +46,6 @@
     """ Changes the password of an SMTP connection.
     """
     password_required = False
-<<<<<<< HEAD
-    
-    class SimpleIO(ChangePasswordBase.SimpleIO):
-        request_elem = 'zato_email_smtp_change_password_request'
-        response_elem = 'zato_email_smtp_change_password_response'
-    
-    def handle(self):
-        def _auth(instance, password):
-            instance.password = password
-            
-=======
 
     class SimpleIO(ChangePasswordBase.SimpleIO):
         request_elem = 'zato_email_smtp_change_password_request'
@@ -66,7 +55,6 @@
         def _auth(instance, password):
             instance.password = password
 
->>>>>>> 2fdebe53
         return self._handle(SMTP, _auth, EMAIL.SMTP_CHANGE_PASSWORD.value)
 
 class Ping(AdminService):
