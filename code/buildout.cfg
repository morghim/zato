[buildout]
extends=versions.cfg
unzip = true

allow-picked-versions = false
newest = false

find-links =
  https://launchpad.net/inotifyx/dev
  http://extlibs.zato.io/dependencies

parts =
    console_scripts
    cython-src
    cython-install
    gevent_zeromq_patched-src
    gevent_zeromq_patched-install
    globre_lgpl-src
    globre_lgpl-install
    ipython_part
    suds_patched-src
    suds_patched-install
    zato
    patch_anyjson
    patch_authorize1
    patch_authorize2
    patch_butler
    patch_django_openid_auth
    patch_gunicorn
    patch_gunicorn_tls
    patch_jsonpointer
    patch_oauth
    patch_outbox
    patch_outbox2
    patch_outbox2
    patch_redis
    patch_requests1
    patch_requests2
    patch_springpython

develop =
    zato-agent
    zato-broker
    zato-cli
    zato-client
    zato-common
    zato-server
    zato-web-admin

[config]
cython_version = 0.19.1

[zato]
recipe =
    zc.recipe.egg

dependent-scripts = true
interpreter = py

extra-paths = ${buildout:directory}/zato_extra_paths

eggs =
    alembic
    amqp
    anyjson
    argh
    argparse
    arrow
    Babel
    base32-crockford
    bcrypt
    behave
    blist
    boto
    bunch
    bzr
    candv
    cassandra-driver
    cffi
    chai
    click
    cmd2
    codegen
    colander
    collective.recipe.patch
    ConcurrentLogHandler
    configobj
    cov-core
    coverage
    crontab
    cryptography
    cssselect
    datadiff
    decorator
    dictalchemy
    distribute
    distutils2
    Django
    django-debug-toolbar-django13
    django-openid-auth
    django-settings
    dpath
    elasticsearch
    elasticutils
    enum34
    faker
    flake8
    fs
    futures
    gevent
    gevent-inotifyx
    greenlet
    gunicorn
    hexagonit.recipe.download
    hiredis
    hl7
    hl7apy
    httplib2
    huTools
    imbox
    importing
    inotifyx
    iso8601
    iw.recipe.cmd
    jsonlib2
    jsonpatch
    jsonpointer
    jsonschema
    keyring
    kombu
    lxml
    Mako
    MarkupSafe
    mccabe
    memory-profiler
    mixer
    mock
    netaddr
    newrelic
    nose
    nose-cov
    nosexcover
    oauth
    openerp-client-lib
    oslo.config
    ordereddict
    outbox
    paodate
    parse
    parse-type
    Paste
    pathtools
    pep8
    pesto
    pika
    pip
    prettytable
    pbr
    pg8000
    psutil
    psycogreen
    psycopg2
    py-authorize
    pyaml
    pyasn1
    pycparser
    pycrypto
    pyflakes
    pygments
    pyOpenSSL
    pyparsing
    python-butler
    python-dateutil
    python-glanceclient
    python-keyczar
    python-keystoneclient
    python-novaclient
    python-ntlm
    python-openid
    python-swiftclient
    pytz
    PyMySQL
    pyprof2calltree
    pysolr
    pyyaml
    pyzmq
<<<<<<< HEAD
=======
    pyzmq-static
    raven
>>>>>>> d83554b5
    redis
    repoze.lru
    repoze.profile
    requests
    requests-dump
    requests-testadapter
    requests-toolbelt
    retools
    rsa
    sarge
    sec-wall
    setproctitle
    setuptools
    simpleflake
    simplejson
    simple-rbac
    six
    springpython
    SQLAlchemy
    stevedore
    texttable
    threadpool
    tornado
    tzlocal
    urllib3
    warlock
    watchdog
    WebHelpers
    werkzeug
    wrapt
    wsgiref
    xmltodict
    zato-agent
    zato-broker
    zato-cli
    zato-client
    zato-common
    zato-redis-paginator
    zato-server
    zato-web-admin
    zc.buildout
    zc.recipe.egg
    zerokspot.recipe.git

[console_scripts]
recipe = zc.recipe.egg
eggs = inotifyx

[cython-src]
ignore-existing = true
recipe = hexagonit.recipe.download
url = http://pypi.python.org/packages/source/C/Cython/Cython-${config:cython_version}.tar.gz

[cython-install]
recipe = iw.recipe.cmd
on_install = true
cmds = cd ${buildout:directory}/parts/cython-src/Cython-${config:cython_version}; ../../../bin/python setup.py install

[gevent_zeromq_patched-src]
recipe = zerokspot.recipe.git
repository=git://github.com/dsuch/gevent-zeromq.git

[gevent_zeromq_patched-install]
recipe = iw.recipe.cmd
on_install = true
cmds = cd ${buildout:directory}/parts/gevent_zeromq_patched-src; ../../bin/python setup.py install --prefer-pyzmq-static

[globre_lgpl-src]
recipe = zerokspot.recipe.git
repository=git://github.com/dsuch/globre-lgpl.git

[globre_lgpl-install]
recipe = iw.recipe.cmd
on_install = true
cmds = cd ${buildout:directory}/parts/globre_lgpl-src; ../../bin/python setup.py install

[ipython_part]
recipe = zc.recipe.egg:scripts
eggs = ${zato:eggs}
    ipython
scripts = ipython

extra-paths = ${buildout:directory}/zato_extra_paths

[suds_patched-src]
recipe = hexagonit.recipe.download
url = https://bitbucket.org/dsuch/suds/get/fb304981931b.zip

[suds_patched-install]
recipe = iw.recipe.cmd
on_install = true
cmds = cd ${buildout:directory}/parts/suds_patched-src/dsuch-suds-fb304981931b; ../../../bin/python setup.py install

[patch_anyjson]
recipe = collective.recipe.patch
egg = anyjson
patches = patches/anyjson/__init__.py.diff

[patch_authorize1]
recipe = collective.recipe.patch
egg = py-authorize
patches = patches/authorize/apis/recurring_api.py.diff

[patch_authorize2]
recipe = collective.recipe.patch
egg = py-authorize
patches = patches/authorize/schemas.py.diff

[patch_butler]
recipe = collective.recipe.patch
egg = python_butler
patches = patches/butler/__init__.py.diff

[patch_django_openid_auth]
recipe = collective.recipe.patch
egg = django_openid_auth
patches = patches/django_openid_auth/models.py.diff

[patch_gunicorn]
recipe = collective.recipe.patch
egg = gunicorn
patches = patches/gunicorn/workers/base.py.diff

[patch_gunicorn_tls]
recipe = collective.recipe.patch
egg = gunicorn
patches = patches/gunicorn/config.py.diff
          patches/gunicorn/workers/geventlet.py.diff
          patches/gunicorn/workers/ggevent.py.diff
          patches/gunicorn/workers/sync.py.diff

[patch_jsonpointer]
recipe = collective.recipe.patch
egg = jsonpointer
patches = patches/jsonpointer/jsonpointer.py.diff

[patch_oauth]
recipe = collective.recipe.patch
egg = oauth
patches = patches/oauth/oauth.py.diff

[patch_outbox]
recipe = collective.recipe.patch
egg = outbox
patches = patches/outbox/outbox.py.diff

[patch_outbox2]
recipe = collective.recipe.patch
egg = outbox
patches = patches/outbox/outbox.py2.diff

[patch_outbox3]
recipe = collective.recipe.patch
egg = outbox
patches = patches/outbox/outbox.py3.diff

[patch_redis]
recipe = collective.recipe.patch
egg = redis
patches = patches/redis/redis/connection.py.diff

[patch_requests1]
recipe = collective.recipe.patch
egg = requests
patches = patches/requests/models.py.diff

[patch_requests2]
recipe = collective.recipe.patch
egg = requests
patches = patches/requests/sessions.py.diff

[patch_springpython]
recipe = collective.recipe.patch
egg = springpython
patches = patches/springpython/jms/factory.py.diff<|MERGE_RESOLUTION|>--- conflicted
+++ resolved
@@ -184,11 +184,7 @@
     pysolr
     pyyaml
     pyzmq
-<<<<<<< HEAD
-=======
-    pyzmq-static
     raven
->>>>>>> d83554b5
     redis
     repoze.lru
     repoze.profile
