# -*- coding: utf-8 -*-

"""
Copyright (C) 2019, Zato Source s.r.o. https://zato.io

Licensed under LGPLv3, see LICENSE.txt for terms and conditions.
"""

from __future__ import absolute_import, division, print_function, unicode_literals

# stdlib
import logging
import os
from datetime import datetime, timedelta
from json import loads
from logging import INFO, WARN
from platform import system as platform_system
from re import IGNORECASE
from tempfile import mkstemp
from traceback import format_exc
from uuid import uuid4

# anyjson
from anyjson import dumps

# gevent
import gevent.monkey # Needed for Cassandra

# globre
import globre

# numpy
from numpy.random import seed as numpy_seed

# Paste
from paste.util.converters import asbool

# Zato
from zato.broker import BrokerMessageReceiver
from zato.broker.client import BrokerClient
from zato.bunch import Bunch
from zato.common import DATA_FORMAT, default_internal_modules, KVDB, RATE_LIMIT, SECRETS, SERVER_STARTUP, SERVER_UP_STATUS, \
     ZATO_ODB_POOL_NAME
from zato.common.audit import audit_pii
from zato.common.broker_message import HOT_DEPLOY, MESSAGE_TYPE, TOPICS
from zato.common.ipc.api import IPCAPI
from zato.common.odb.post_process import ODBPostProcess
from zato.common.pubsub import SkipDelivery
from zato.common.rate_limiting import RateLimiting
from zato.common.util import absolutize, get_config, get_kvdb_config_for_log, get_user_config_name, hot_deploy, \
     invoke_startup_services as _invoke_startup_services, new_cid, spawn_greenlet, StaticConfig, \
     register_diag_handlers
from zato.common.util.posix_ipc_ import ConnectorConfigIPC, ServerStartupIPC
from zato.common.util.time_ import TimeUtil
from zato.common.zato_keyutils import KeyUtils
from zato.distlock import LockManager
from zato.server.base.worker import WorkerStore
from zato.server.config import ConfigStore
from zato.server.connection.server import Servers
from zato.server.base.parallel.config import ConfigLoader
from zato.server.base.parallel.http import HTTPHandler
from zato.server.base.parallel.subprocess_.ftp import FTPIPC
from zato.server.base.parallel.subprocess_.ibm_mq import IBMMQIPC
from zato.server.base.parallel.subprocess_.outconn_sftp import SFTPIPC
from zato.server.pickup import PickupManager
from zato.server.sso import SSOTool

# ################################################################################################################################

# Python 2/3 compatibility
from past.builtins import unicode

# ################################################################################################################################

if 0:

    # Zato
    from zato.common.crypto import ServerCryptoManager
    from zato.common.odb.api import ODBManager
    from zato.server.connection.connector.subprocess_.ipc import SubprocessIPC
    from zato.server.service.store import ServiceStore
<<<<<<< HEAD
    from zato.simpleio import SIOServerConfig
=======
    from zato.server.startup_callable import StartupCallableTool
>>>>>>> 82cb8ec3
    from zato.sso.api import SSOAPI

    # For pyflakes
    ODBManager = ODBManager
    ServerCryptoManager = ServerCryptoManager
    ServiceStore = ServiceStore
    SIOServerConfig = SIOServerConfig
    SSOAPI = SSOAPI
    StartupCallableTool = StartupCallableTool
    SubprocessIPC = SubprocessIPC

# ################################################################################################################################

logger = logging.getLogger(__name__)
kvdb_logger = logging.getLogger('zato_kvdb')

# ################################################################################################################################

megabyte = 10**6

# ################################################################################################################################
# ################################################################################################################################

class ParallelServer(BrokerMessageReceiver, ConfigLoader, HTTPHandler):
    """ Main server process.
    """
    def __init__(self):
        self.logger = logger
        self.host = None
        self.port = None
        self.crypto_manager = None # type: ServerCryptoManager
        self.odb = None # type: ODBManager
        self.odb_data = None
        self.config = None # type: ConfigStore
        self.repo_location = None
        self.user_conf_location = None
        self.sql_pool_store = None
        self.soap11_content_type = None
        self.soap12_content_type = None
        self.plain_xml_content_type = None
        self.json_content_type = None
        self.service_modules = None   # Set programmatically in Spring
        self.service_sources = None   # Set in a config file
        self.base_dir = None          # type: unicode
        self.tls_dir = None           # type: unicode
        self.static_dir = None        # type: unicode
        self.json_schema_dir = None   # type: unicode
        self.sftp_channel_dir = None  # type: unicode
        self.hot_deploy_config = None # type: Bunch
        self.pickup = None
        self.fs_server_config = None # type: Bunch
        self.fs_sql_config = None # type: Bunch
        self.pickup_config = None # type: Bunch
        self.logging_config = None # type: Bunch
        self.logging_conf_path = None # type: unicode
        self.sio_config = None # type: SIOServerConfig
        self.sso_config = None
        self.connector_server_grace_time = None
        self.id = None # type: int
        self.name = None # type: unicode
        self.worker_id = None # type: int
        self.worker_pid = None # type: int
        self.cluster = None
        self.cluster_id = None # type: int
        self.kvdb = None # type: KVDB
        self.startup_jobs = None # type: dict
        self.worker_store = None # type: WorkerStore
        self.service_store = None # type: ServiceStore
        self.request_dispatcher_dispatch = None
        self.deployment_lock_expires = None # type: int
        self.deployment_lock_timeout = None # type: int
        self.deployment_key = ''
        self.has_gevent = None # type: bool
        self.delivery_store = None
        self.static_config = None
        self.component_enabled = Bunch()
        self.client_address_headers = ['HTTP_X_ZATO_FORWARDED_FOR', 'HTTP_X_FORWARDED_FOR', 'REMOTE_ADDR']
        self.broker_client = None # type: BrokerClient
        self.return_tracebacks = None # type: bool
        self.default_error_message = None # type: unicode
        self.time_util = None # type: TimeUtil
        self.preferred_address = None # type: unicode
        self.crypto_use_tls = None # type: bool
        self.servers = None # type: Servers
        self.zato_lock_manager = None # type: LockManager
        self.pid = None # type: int
        self.sync_internal = None # type: bool
        self.ipc_api = IPCAPI()
        self.fifo_response_buffer_size = None # type: int # Will be in megabytes
        self.is_first_worker = None # type: bool
        self.shmem_size = -1.0
        self.server_startup_ipc = ServerStartupIPC()
        self.connector_config_ipc = ConnectorConfigIPC()
        self.keyutils = KeyUtils()
        self.sso_api = None # type: SSOAPI
        self.is_sso_enabled = False
        self.audit_pii = audit_pii
        self.has_fg = False
        self.startup_callable_tool = None # type: StartupCallableTool
        self.default_internal_pubsub_endpoint_id = None
        self.rate_limiting = None # type: RateLimiting
        self.jwt_secret = None # type: bytes
        self._hash_secret_method = None # type: unicode
        self._hash_secret_rounds = None # type: int
        self._hash_secret_salt_size = None # type: int
        self.sso_tool = SSOTool(self)
        self.platform_system = platform_system().lower() # type: unicode
        self.has_posix_ipc = True
        self.user_config = Bunch()
        self.stderr_path = None # type: str

        # Our arbiter may potentially call the cleanup procedure multiple times
        # and this will be set to True the first time around.
        self._is_process_closing = False

        # Allows users store arbitrary data across service invocations
        self.user_ctx = Bunch()
        self.user_ctx_lock = gevent.lock.RLock()

        # Connectors
        self.connector_ftp    = FTPIPC(self)
        self.connector_ibm_mq = IBMMQIPC(self)
        self.connector_sftp   = SFTPIPC(self)

        # HTTP methods allowed as a Python list
        self.http_methods_allowed = []

        # As above, but as a regular expression pattern
        self.http_methods_allowed_re = ''

        self.access_logger = logging.getLogger('zato_access_log')
        self.access_logger_log = self.access_logger._log
        self.needs_access_log = self.access_logger.isEnabledFor(INFO)
        self.needs_all_access_log = True
        self.access_log_ignore = set()
        self.has_pubsub_audit_log = logging.getLogger('zato_pubsub_audit').isEnabledFor(INFO)
        self.is_enabled_for_warn = logging.getLogger('zato').isEnabledFor(WARN)
        self.is_admin_enabled_for_info = logging.getLogger('zato_admin').isEnabledFor(INFO)

        # The main config store
        self.config = ConfigStore()

# ################################################################################################################################

    def deploy_missing_services(self, locally_deployed):
        """ Deploys services that exist on other servers but not on ours.
        """
        # The locally_deployed list are all the services that we could import based on our current
        # understanding of the contents of the cluster. However, it's possible that we have
        # been shut down for a long time and during that time other servers deployed services
        # we don't know anything about. They are not stored locally because we were down.
        # Hence we need to check out if there are any other servers in the cluster and if so,
        # grab their list of services, compare it with what we have deployed and deploy
        # any that are missing.

        # Continue only if there is more than one running server in the cluster.
        other_servers = self.odb.get_servers()

        if other_servers:
            other_server = other_servers[0] # Index 0 is as random as any other because the list is not sorted.
            missing = self.odb.get_missing_services(other_server, set(item.name for item in locally_deployed))

            if missing:

                logger.info('Found extra services to deploy: %s', ', '.join(sorted(item.name for item in missing)))

                # (file_name, source_path) -> a list of services it contains
                modules = {}

                # Coalesce all service modules - it is possible that each one has multiple services
                # so we do want to deploy the same module over for each service found.
                for service_id, name, source_path, source in missing:
                    file_name = os.path.basename(source_path)
                    _, tmp_full_path = mkstemp(suffix='-'+ file_name)

                    # Module names are unique so they can serve as keys
                    key = file_name

                    if key not in modules:
                        modules[key] = {
                            'tmp_full_path': tmp_full_path,
                            'services': [name] # We can append initial name already in this 'if' branch
                        }

                        # Save the source code only once here
                        f = open(tmp_full_path, 'wb')
                        f.write(source)
                        f.close()

                    else:
                        modules[key]['services'].append(name)

                # Create a deployment package in ODB out of which all the services will be picked up ..
                for file_name, values in modules.items():
                    msg = Bunch()
                    msg.action = HOT_DEPLOY.CREATE_SERVICE.value
                    msg.msg_type = MESSAGE_TYPE.TO_PARALLEL_ALL
                    msg.package_id = hot_deploy(self, file_name, values['tmp_full_path'], notify=False)

                    # .. and tell the worker to actually deploy all the services the package contains.
                    #gevent.spawn(self.worker_store.on_broker_msg_HOT_DEPLOY_CREATE_SERVICE, msg)
                    self.worker_store.on_broker_msg_HOT_DEPLOY_CREATE_SERVICE(msg)

                    logger.info('Deployed extra services found: %s', sorted(values['services']))

# ################################################################################################################################

    def maybe_on_first_worker(self, server, redis_conn):
        """ This method will execute code with a distibuted lock held. We need a lock because we can have multiple worker
        processes fighting over the right to redeploy services. The first worker to obtain the lock will actually perform
        the redeployment and set a flag meaning that for this particular deployment key (and remember that each server restart
        means a new deployment key) the services have been already deployed. Further workers will check that the flag exists
        and will skip the deployment altogether.
        """
        def import_initial_services_jobs(is_first):

            # All non-internal services that we have deployed
            locally_deployed = []

            # Internal modules with that are potentially to be deployed
            internal_service_modules = []

            # This was added between 3.0 and 3.1, which is why it is optional
            deploy_internal = self.fs_server_config.get('deploy_internal', default_internal_modules)

            # Above, we potentially got the list of internal modules to be deployed as they were defined in server.conf.
            # However, if someone creates an environment and then we add a new module, this module will not neccessarily
            # exist in server.conf. This is why we need to add any such missing ones explicitly below.
            for internal_module, is_enabled in default_internal_modules.items():
                if internal_module not in deploy_internal:
                    deploy_internal[internal_module] = is_enabled

            # All internal modules were found, now we can build a list of what is to be enabled.
            for module_name, is_enabled in deploy_internal.items():
                if is_enabled:
                    internal_service_modules.append(module_name)

            locally_deployed.extend(self.service_store.import_internal_services(
                internal_service_modules, self.base_dir, self.sync_internal, is_first))

            logger.info('Deploying user-defined services (%s)', self.name)

            user_defined_deployed = self.service_store.import_services_from_anywhere(
                self.service_modules + self.service_sources, self.base_dir).to_process

            locally_deployed.extend(user_defined_deployed)
            len_user_defined_deployed = len(user_defined_deployed)

            suffix = ' ' if len_user_defined_deployed == 1 else 's '

            logger.info('Deployed %d user-defined service%s (%s)', len_user_defined_deployed, suffix, self.name)

            return set(locally_deployed)

        lock_name = '{}{}:{}'.format(KVDB.LOCK_SERVER_STARTING, self.fs_server_config.main.token, self.deployment_key)
        already_deployed_flag = '{}{}:{}'.format(KVDB.LOCK_SERVER_ALREADY_DEPLOYED,
                                                 self.fs_server_config.main.token, self.deployment_key)

        logger.debug('Will use the lock_name: `%s`', lock_name)

        with self.zato_lock_manager(lock_name, ttl=self.deployment_lock_expires, block=self.deployment_lock_timeout):
            if redis_conn.get(already_deployed_flag):
                # There has been already the first worker who's done everything there is to be done so we may just return.
                is_first = False
                logger.debug('Not attempting to obtain the lock_name:`%s`', lock_name)

                # Simply deploy services, including any missing ones, the first worker has already cleared out the ODB
                locally_deployed = import_initial_services_jobs(is_first)

                return is_first, locally_deployed

            else:
                # We are this server's first worker so we need to re-populate
                # the database and create the flag indicating we're done.
                is_first = True
                logger.debug('Got lock_name:`%s`, ttl:`%s`', lock_name, self.deployment_lock_expires)

                # .. Remove all the deployed services from the DB ..
                self.odb.drop_deployed_services(server.id)

                # .. deploy them back including any missing ones found on other servers.
                locally_deployed = import_initial_services_jobs(is_first)

                # Add the flag to Redis indicating that this server has already
                # deployed its services. Note that by default the expiration
                # time is more than a century in the future. It will be cleared out
                # next time the server will be started.

                redis_conn.set(already_deployed_flag, dumps({'create_time_utc':datetime.utcnow().isoformat()}))
                redis_conn.expire(already_deployed_flag, self.deployment_lock_expires)

                return is_first, locally_deployed

# ################################################################################################################################

    def get_full_name(self):
        """ Returns this server's full name in the form of server@cluster.
        """
        return '{}@{}'.format(self.name, self.cluster.name)

# ################################################################################################################################

    def _after_init_common(self, server):
        """ Initializes parts of the server that don't depend on whether the server's been allowed to join the cluster or not.
        """
        # Patterns to match during deployment
        self.service_store.patterns_matcher.read_config(self.fs_server_config.deploy_patterns_allowed)

        # Static config files
        self.static_config = StaticConfig(os.path.join(self.repo_location, 'static'))

        # Key-value DB
        kvdb_config = get_kvdb_config_for_log(self.fs_server_config.kvdb)
        kvdb_logger.info('Worker config `%s`', kvdb_config)

        self.kvdb.config = self.fs_server_config.kvdb
        self.kvdb.server = self
        self.kvdb.decrypt_func = self.crypto_manager.decrypt
        self.kvdb.init()

        kvdb_logger.info('Worker config `%s`', kvdb_config)

        # New in 3.1, it may be missing in the config file
        if not self.fs_server_config.misc.get('sftp_genkey_command'):
            self.fs_server_config.misc.sftp_genkey_command = 'dropbearkey'

        # New in 3.2, may be missing in the config file
        allow_internal = self.fs_server_config.misc.get('service_invoker_allow_internal', [])
        allow_internal = allow_internal if isinstance(allow_internal, list) else [allow_internal]
        self.fs_server_config.misc.service_invoker_allow_internal = allow_internal

        # Lua programs, both internal and user defined ones.
        for name, program in self.get_lua_programs():
            self.kvdb.lua_container.add_lua_program(name, program)

        # TimeUtil needs self.kvdb so it can be set now
        self.time_util = TimeUtil(self.kvdb)

        # Service sources
        self.service_sources = []
        for name in open(os.path.join(self.repo_location, self.fs_server_config.main.service_sources)):
            name = name.strip()
            if name and not name.startswith('#'):
                if not os.path.isabs(name):
                    name = os.path.normpath(os.path.join(self.base_dir, name))
                self.service_sources.append(name)

        # User-config from ./config/repo/user-config
        for file_name in os.listdir(self.user_conf_location):
            conf = get_config(self.user_conf_location, file_name)

            # Not used at all in this type of configuration
            conf.pop('user_config_items', None)

            self.user_config[get_user_config_name(file_name)] = conf

        # Convert size of FIFO response buffers to megabytes
        self.fifo_response_buffer_size = int(float(self.fs_server_config.misc.fifo_response_buffer_size) * megabyte)

        is_first, locally_deployed = self.maybe_on_first_worker(server, self.kvdb.conn)

        return is_first, locally_deployed

# ################################################################################################################################

    def set_up_odb(self):
        # This is the call that creates an SQLAlchemy connection
        self.config.odb_data['fs_sql_config'] = self.fs_sql_config
        self.sql_pool_store[ZATO_ODB_POOL_NAME] = self.config.odb_data
        self.odb.pool = self.sql_pool_store[ZATO_ODB_POOL_NAME].pool
        self.odb.token = self.config.odb_data.token.decode('utf8')
        self.odb.decrypt_func = self.decrypt

# ################################################################################################################################

    @staticmethod
    def start_server(parallel_server, zato_deployment_key=None):

        # Easier to type
        self = parallel_server # type: ParallelServer

        # This cannot be done in __init__ because each sub-process obviously has its own PID
        self.pid = os.getpid()

        # This also cannot be done in __init__ which doesn't have this variable yet
        self.is_first_worker = int(os.environ['ZATO_SERVER_WORKER_IDX']) == 0

        # Used later on
        use_tls = asbool(self.fs_server_config.crypto.use_tls)

        # Will be None if we are not running in background.
        if not zato_deployment_key:
            zato_deployment_key = '{}.{}'.format(datetime.utcnow().isoformat(), uuid4().hex)

        self.deployment_key = zato_deployment_key

        register_diag_handlers()


        # Find out if we are on a platform that can handle our posix_ipc
        _skip_platform = self.fs_server_config.misc.get('posix_ipc_skip_platform')
        _skip_platform = _skip_platform if isinstance(_skip_platform, list) else [_skip_platform]
        _skip_platform = [elem for elem in _skip_platform if elem]
        self.fs_server_config.misc.posix_ipc_skip_platform = _skip_platform

        if self.platform_system in self.fs_server_config.misc.posix_ipc_skip_platform:
            self.has_posix_ipc = False

        # Create all POSIX IPC objects now that we have the deployment key,
        # but only if our platform allows it.
        if self.has_posix_ipc:
            self.shmem_size = int(float(self.fs_server_config.shmem.size) * 10**6) # Convert to megabytes as integer
            self.server_startup_ipc.create(self.deployment_key, self.shmem_size)
            self.connector_config_ipc.create(self.deployment_key, self.shmem_size)
        else:
            self.server_startup_ipc = None
            self.connector_config_ipc = None

        # Store the ODB configuration, create an ODB connection pool and have self.odb use it
        self.config.odb_data = self.get_config_odb_data(self)
        self.set_up_odb()

        # Now try grabbing the basic server's data from the ODB. No point
        # in doing anything else if we can't get past this point.
        server = self.odb.fetch_server(self.config.odb_data)

        if not server:
            raise Exception('Server does not exist in the ODB')

        # Set up the server-wide default lock manager
        odb_data = self.config.odb_data
        backend_type = 'fcntl' if odb_data.engine == 'sqlite' else odb_data.engine
        self.zato_lock_manager = LockManager(backend_type, 'zato', self.odb.session)

        # Just to make sure distributed locking is configured correctly
        with self.zato_lock_manager(uuid4().hex):
            pass

        # Basic metadata
        self.id = server.id
        self.name = server.name
        self.cluster_id = server.cluster_id
        self.cluster = self.odb.cluster
        self.worker_id = '{}.{}.{}.{}'.format(self.cluster_id, self.id, self.worker_pid, new_cid())

        # SQL post-processing
        ODBPostProcess(self.odb.session(), None, self.cluster_id).run()

        # Looked up upfront here and assigned to services in their store
        self.enforce_service_invokes = asbool(self.fs_server_config.misc.enforce_service_invokes)

        # For server-to-server communication
        self.servers = Servers(self.odb, self.cluster.name, self.decrypt)
        logger.info('Preferred address of `%s@%s` (pid: %s) is `http%s://%s:%s`', self.name,
                    self.cluster.name, self.pid, 's' if use_tls else '', self.preferred_address,
            self.port)

        # Configure which HTTP methods can be invoked via REST or SOAP channels
        methods_allowed = self.fs_server_config.http.methods_allowed
        methods_allowed = methods_allowed if isinstance(methods_allowed, list) else [methods_allowed]
        self.http_methods_allowed.extend(methods_allowed)

        # As above, as a regular expression to be used in pattern matching
        http_methods_allowed_re = '|'.join(self.http_methods_allowed)
        self.http_methods_allowed_re = '({})'.format(http_methods_allowed_re)

        # Reads in all configuration from ODB
        self.worker_store = WorkerStore(self.config, self)
        self.worker_store.invoke_matcher.read_config(self.fs_server_config.invoke_patterns_allowed)
        self.worker_store.target_matcher.read_config(self.fs_server_config.invoke_target_patterns_allowed)
        self.set_up_config(server)

        # Normalize hot-deploy configuration
        self.hot_deploy_config = Bunch()
        self.hot_deploy_config.pickup_dir = absolutize(self.fs_server_config.hot_deploy.pickup_dir, self.repo_location)
        self.hot_deploy_config.work_dir = os.path.normpath(os.path.join(
            self.repo_location, self.fs_server_config.hot_deploy.work_dir))
        self.hot_deploy_config.backup_history = int(self.fs_server_config.hot_deploy.backup_history)
        self.hot_deploy_config.backup_format = self.fs_server_config.hot_deploy.backup_format

        # Added in 3.1, hence optional
        max_batch_size = int(self.fs_server_config.hot_deploy.get('max_batch_size', 1000))

        # Turn it into megabytes
        max_batch_size = max_batch_size * 1000

        # Finally, assign it to ServiceStore
        self.service_store.max_batch_size = max_batch_size

        # Rate limiting
        self.rate_limiting = RateLimiting()
        self.rate_limiting.cluster_id = self.cluster_id
        self.rate_limiting.global_lock_func = self.zato_lock_manager
        self.rate_limiting.sql_session_func = self.odb.session

        # Set up rate limiting for ConfigDict-based objects, which includes everything except for:
        # * services  - configured in ServiceStore
        # * SSO       - configured in the next call
        self.set_up_rate_limiting()

        # Rate limiting for SSO
        self.set_up_sso_rate_limiting()

        # Some parts of the worker store's configuration are required during the deployment of services
        # which is why we are doing it here, before worker_store.init() is called.
        self.worker_store.early_init()

        # Deploys services
        is_first, locally_deployed = self._after_init_common(server)

        # Initializes worker store, including connectors
        self.worker_store.init()
        self.request_dispatcher_dispatch = self.worker_store.request_dispatcher.dispatch

        # Configure remaining parts of SSO
        self.configure_sso()

        # Cannot be done in __init__ because self.sso_config is not available there yet
        salt_size = self.sso_config.hash_secret.salt_size
        self.crypto_manager.add_hash_scheme('zato.default', self.sso_config.hash_secret.rounds, salt_size)

        for name in('current_work_dir', 'backup_work_dir', 'last_backup_work_dir', 'delete_after_pickup'):

            # New in 2.0
            if name == 'delete_after_pickup':

                # For backward compatibility, we need to support both names
                old_name = 'delete_after_pick_up'

                if old_name in self.fs_server_config.hot_deploy:
                    _name = old_name
                else:
                    _name = name

                value = asbool(self.fs_server_config.hot_deploy.get(_name, True))
                self.hot_deploy_config[name] = value
            else:
                self.hot_deploy_config[name] = os.path.normpath(os.path.join(
                    self.hot_deploy_config.work_dir, self.fs_server_config.hot_deploy[name]))

        broker_callbacks = {
            TOPICS[MESSAGE_TYPE.TO_PARALLEL_ANY]: self.worker_store.on_broker_msg,
            TOPICS[MESSAGE_TYPE.TO_PARALLEL_ALL]: self.worker_store.on_broker_msg,
        }

        self.broker_client = BrokerClient(self.kvdb, 'parallel', broker_callbacks, self.get_lua_programs())
        self.worker_store.set_broker_client(self.broker_client)

        # Make sure that broker client's connection is ready before continuing
        # to rule out edge cases where, for instance, hot deployment would
        # try to publish a locally found package (one of extra packages found)
        # before the client's thread connected to KVDB.
        if not self.broker_client.ready:
            start = now = datetime.utcnow()
            max_seconds = 120
            until = now + timedelta(seconds=max_seconds)

            while not self.broker_client.ready:
                now = datetime.utcnow()
                delta = (now - start).total_seconds()
                if now < until:
                    # Do not log too early so as not to clutter logs
                    if delta > 2:
                        logger.info('Waiting for broker client to become ready (%s, max:%s)', delta, max_seconds)
                    gevent.sleep(0.5)
                else:
                    raise Exception('Broker client did not become ready within {} seconds'.format(max_seconds))

        self._after_init_accepted(locally_deployed)
        self.odb.server_up_down(
            server.token, SERVER_UP_STATUS.RUNNING, True, self.host, self.port, self.preferred_address, use_tls)

        # These flags are needed if we are the first worker or not
        has_ibm_mq = bool(self.worker_store.worker_config.definition_wmq.keys()) \
            and self.fs_server_config.component_enabled.ibm_mq

        has_sftp = bool(self.worker_store.worker_config.out_sftp.keys())

        # Directories for SSH keys used by SFTP channels
        self.sftp_channel_dir = os.path.join(self.repo_location, 'sftp', 'channel')

        if is_first:

            logger.info('First worker of `%s` is %s', self.name, self.pid)

            self.startup_callable_tool.invoke(SERVER_STARTUP.PHASE.IN_PROCESS_FIRST, kwargs={
                'server': self,
            })

            # Clean up any old WSX connections possibly registered for this server
            # which may be still linger around, for instance, if the server was previously
            # shut down forcibly and did not have an opportunity to run self.cleanup_on_stop
            self.cleanup_wsx()

            # Startup services
            self.invoke_startup_services(is_first)
            spawn_greenlet(self.set_up_pickup)

            # Subprocess-based connectors
            if self.has_posix_ipc:
                self._init_subprocess_connectors(has_ibm_mq, has_sftp)

            # SFTP channels are new in 3.1 and the directories may not exist
            if not os.path.exists(self.sftp_channel_dir):
                os.makedirs(self.sftp_channel_dir)

        else:
            self.startup_callable_tool.invoke(SERVER_STARTUP.PHASE.IN_PROCESS_OTHER, kwargs={
                'server': self,
            })

            if self.has_posix_ipc:
                self._populate_connector_config(has_ibm_mq, has_sftp)

        # IPC
        self.ipc_api.name = self.ipc_api.get_endpoint_name(self.cluster.name, self.name, self.pid)
        self.ipc_api.pid = self.pid
        self.ipc_api.on_message_callback = self.worker_store.on_ipc_message
        spawn_greenlet(self.ipc_api.run)

        self.startup_callable_tool.invoke(SERVER_STARTUP.PHASE.AFTER_STARTED, kwargs={
            'server': self,
        })

        logger.info('Started `%s@%s` (pid: %s)', server.name, server.cluster.name, self.pid)

# ################################################################################################################################

    def _populate_connector_config(self, has_ibm_mq, has_sftp):
        """ Called when we are not the first worker so, any connector is enabled,
        we need to get its configuration through IPC and populate our own accordingly.
        """
        ipc_config_name_to_enabled = {
            IBMMQIPC.ipc_config_name: has_ibm_mq,
            SFTPIPC.ipc_config_name: has_sftp
        }

        for ipc_config_name, is_enabled in ipc_config_name_to_enabled.items():
            if is_enabled:
                response = self.connector_config_ipc.get_config(ipc_config_name)
                if response:
                    response = loads(response)
                    connector_suffix = ipc_config_name.replace('zato-', '').replace('-', '_')
                    connector_attr = 'connector_{}'.format(connector_suffix)
                    connector = getattr(self, connector_attr) # type: SubprocessIPC
                    connector.ipc_tcp_port = response['port']

# ################################################################################################################################

    def _init_subprocess_connectors(self, has_ibm_mq, has_sftp):
        """ Sets up subprocess-based connectors.
        """
        # Common
        ipc_tcp_start_port = int(self.fs_server_config.misc.get('ipc_tcp_start_port', 34567))

        # IBM MQ
        if has_ibm_mq:

            # Will block for a few seconds at most, until is_ok is returned
            # which indicates that a connector started or not.
            try:
                if self.connector_ibm_mq.start_ibm_mq_connector(ipc_tcp_start_port):
                    self.connector_ibm_mq.create_initial_wmq_definitions(self.worker_store.worker_config.definition_wmq)
                    self.connector_ibm_mq.create_initial_wmq_outconns(self.worker_store.worker_config.out_wmq)
                    self.connector_ibm_mq.create_initial_wmq_channels(self.worker_store.worker_config.channel_wmq)
            except Exception as e:
                logger.warn('Could not create initial IBM MQ objects, e:`%s`', e)

        # SFTP
        if has_sftp and self.connector_sftp.start_sftp_connector(ipc_tcp_start_port):
            self.connector_sftp.create_initial_sftp_outconns(self.worker_store.worker_config.out_sftp)

# ################################################################################################################################

    def set_up_sso_rate_limiting(self):
        for item in self.odb.get_sso_user_rate_limiting_info():
            self._create_sso_user_rate_limiting(item.user_id, True, item.rate_limit_def)

# ################################################################################################################################

    def _create_sso_user_rate_limiting(self, user_id, is_active, rate_limit_def, _type=RATE_LIMIT.OBJECT_TYPE.SSO_USER):
        self.rate_limiting.create({
            'id': user_id,
            'type_': _type,
            'name': user_id,
            'is_active': is_active,
            'parent_type': None,
            'parent_name': None,
        }, rate_limit_def, True)

# ################################################################################################################################

    def _get_sso_session(self):
        """ Returns a session function suitable for SSO operations.
        """
        pool_name = self.sso_config.sql.name
        if pool_name:
            try:
                pool = self.worker_store.sql_pool_store.get(pool_name)
            except KeyError:
                pool = None
            if not pool:
                raise Exception('SSO pool `{}` not found or inactive'.format(pool_name))
            else:
                session_func = pool.session
        else:
            session_func = self.odb.session

        return session_func()

# ################################################################################################################################

    def configure_sso(self):
        if self.is_sso_enabled:
            self.sso_api.post_configure(self._get_sso_session, self.odb.is_sqlite)

# ################################################################################################################################

    def invoke_startup_services(self, is_first):
        _invoke_startup_services('Parallel', 'startup_services_first_worker' if is_first else 'startup_services_any_worker',
            self.fs_server_config, self.repo_location, self.broker_client, None,
            is_sso_enabled=self.is_sso_enabled)

# ################################################################################################################################

    def set_up_pickup(self):

        empty = []

        # Fix up booleans and paths
        for stanza, stanza_config in self.pickup_config.items():

            # user_config_items is empty by default
            if not stanza_config:
                empty.append(stanza)
                continue

            stanza_config.read_on_pickup = asbool(stanza_config.get('read_on_pickup', True))
            stanza_config.parse_on_pickup = asbool(stanza_config.get('parse_on_pickup', True))
            stanza_config.delete_after_pickup = asbool(stanza_config.get('delete_after_pickup', True))
            stanza_config.case_insensitive = asbool(stanza_config.get('case_insensitive', True))
            stanza_config.pickup_from = absolutize(stanza_config.pickup_from, self.base_dir)
            stanza_config.is_service_hot_deploy = False

            mpt = stanza_config.get('move_processed_to')
            stanza_config.move_processed_to = absolutize(mpt, self.base_dir) if mpt else None

            services = stanza_config.get('services') or []
            stanza_config.services = [services] if not isinstance(services, list) else services

            topics = stanza_config.get('topics') or []
            stanza_config.topics = [topics] if not isinstance(topics, list) else topics

            flags = globre.EXACT

            if stanza_config.case_insensitive:
                flags |= IGNORECASE

            patterns = stanza_config.patterns
            stanza_config.patterns = [patterns] if not isinstance(patterns, list) else patterns
            stanza_config.patterns = [globre.compile(elem, flags) for elem in stanza_config.patterns]

            if not os.path.exists(stanza_config.pickup_from):
                logger.warn('Pickup dir `%s` does not exist (%s)', stanza_config.pickup_from, stanza)

        for item in empty:
            del self.pickup_config[item]

        # Ok, now that we have configured everything that pickup.conf had
        # we still need to make it aware of services and how to pick them up from FS.

        stanza = 'zato_internal_service_hot_deploy'
        stanza_config = Bunch({
            'pickup_from': self.hot_deploy_config.pickup_dir,
            'patterns': [globre.compile('*.py', globre.EXACT | IGNORECASE)],
            'read_on_pickup': False,
            'parse_on_pickup': False,
            'delete_after_pickup': self.hot_deploy_config.delete_after_pickup,
            'is_service_hot_deploy': True,
        })

        self.pickup_config[stanza] = stanza_config
        self.pickup = PickupManager(self, self.pickup_config)

        spawn_greenlet(self.pickup.run)

# ################################################################################################################################

    def get_cache(self, cache_type, cache_name):
        """ Returns a cache object of given type and name.
        """
        return self.worker_store.cache_api.get_cache(cache_type, cache_name)

# ################################################################################################################################

    def get_from_cache(self, cache_type, cache_name, key):
        """ Returns a value from input cache by key, or None if there is no such key.
        """
        return self.worker_store.cache_api.get_cache(cache_type, cache_name).get(key)

# ################################################################################################################################

    def set_in_cache(self, cache_type, cache_name, key, value):
        """ Sets a value in cache for input parameters.
        """
        return self.worker_store.cache_api.get_cache(cache_type, cache_name).set(key, value)

# ################################################################################################################################

    def invoke_all_pids(self, service, request, timeout=5, *args, **kwargs):
        """ Invokes a given service in each of processes current server has.
        """
        try:
            # PID -> response from that process
            out = {}

            # Get all current PIDs
            data = self.invoke('zato.info.get-worker-pids', serialize=False).getvalue(False)
            pids = data['response']['pids']

            # Underlying IPC needs strings on input instead of None
            request = request or ''

            for pid in pids:
                response = {
                    'is_ok': False,
                    'pid_data': None,
                    'error_info': None
                }

                try:
                    is_ok, pid_data = self.invoke_by_pid(service, request, pid, timeout=timeout, *args, **kwargs)
                    response['is_ok'] = is_ok
                    response['pid_data' if is_ok else 'error_info'] = pid_data

                except Exception:
                    e = format_exc()
                    response['error_info'] = e
                finally:
                    out[pid] = response
        except Exception:
            logger.warn('PID invocation error `%s`', format_exc())
        finally:
            return out

# ################################################################################################################################

    def invoke_by_pid(self, service, request, target_pid, *args, **kwargs):
        """ Invokes a service in a worker process by the latter's PID.
        """
        return self.ipc_api.invoke_by_pid(service, request, self.cluster.name, self.name, target_pid,
            self.fifo_response_buffer_size, *args, **kwargs)

# ################################################################################################################################

    def invoke(self, service, request=None, *args, **kwargs):
        """ Invokes a service either in our own worker or, if PID is given on input, in another process of this server.
        """
        target_pid = kwargs.pop('pid', None)
        if target_pid and target_pid != self.pid:

            # This cannot be used by self.invoke_by_pid
            data_format = kwargs.pop('data_format', None)

            _, data = self.invoke_by_pid(service, request, target_pid, *args, **kwargs)
            return dumps(data) if data_format == DATA_FORMAT.JSON else data
        else:
            return self.worker_store.invoke(
                service, request,
                data_format=kwargs.pop('data_format', DATA_FORMAT.DICT),
                serialize=kwargs.pop('serialize', True),
                *args, **kwargs)

# ################################################################################################################################

    def invoke_async(self, service, request, callback, *args, **kwargs):
        """ Invokes a service in background.
        """
        return self.worker_store.invoke(service, request, is_async=True, callback=callback, *args, **kwargs)

# ################################################################################################################################

    def publish_pickup(self, topic_name, request, *args, **kwargs):
        """ Publishes a pickedup file to a named topic.
        """
        self.invoke('zato.pubsub.publish.publish', {
            'topic_name': topic_name,
            'endpoint_id': self.default_internal_pubsub_endpoint_id,
            'has_gd': False,
            'data': dumps({
                'meta': {
                    'pickup_ts_utc': request['ts_utc'],
                    'stanza': request['stanza'],
                    'full_path': request['full_path'],
                    'file_name': request['file_name'],
                },
                'data': {
                    'raw': request['raw_data'],
                }
            })
        })

# ################################################################################################################################

    def deliver_pubsub_msg(self, msg):
        """ A callback method invoked by pub/sub delivery tasks for each messages that is to be delivered.
        """
        subscription = self.worker_store.pubsub.subscriptions_by_sub_key[msg.sub_key]
        topic = self.worker_store.pubsub.topics[subscription.config.topic_id]

        if topic.before_delivery_hook_service_invoker:
            response = topic.before_delivery_hook_service_invoker(topic, msg)
            if response['skip_msg']:
                raise SkipDelivery(msg.pub_msg_id)

        self.invoke('zato.pubsub.delivery.deliver-message', {'msg':msg, 'subscription':subscription})

# ################################################################################################################################

    def encrypt(self, data, _prefix=SECRETS.PREFIX):
        """ Returns data encrypted using server's CryptoManager.
        """
        data = data.encode('utf8') if isinstance(data, unicode) else data
        encrypted = self.crypto_manager.encrypt(data)
        encrypted = encrypted.decode('utf8')
        return '{}{}'.format(_prefix, encrypted)

# ################################################################################################################################

    def hash_secret(self, data, name='zato.default'):
        return self.crypto_manager.hash_secret(data, name)

# ################################################################################################################################

    def verify_hash(self, given, expected, name='zato.default'):
        return self.crypto_manager.verify_hash(given, expected, name)

# ################################################################################################################################

    def decrypt(self, data, _prefix=SECRETS.PREFIX):
        """ Returns data decrypted using server's CryptoManager.
        """
        if data.startswith(_prefix):
            return self.crypto_manager.decrypt(data.replace(_prefix, '', 1))
        else:
            return data # Already decrypted, return as is

# ################################################################################################################################

    @staticmethod
    def post_fork(arbiter, worker):
        """ A Gunicorn hook which initializes the worker.
        """
        # Each subprocess needs to have the random number generator re-seeded.
        numpy_seed()

        worker.app.zato_wsgi_app.startup_callable_tool.invoke(SERVER_STARTUP.PHASE.BEFORE_POST_FORK, kwargs={
            'arbiter': arbiter,
            'worker': worker,
        })

        worker.app.zato_wsgi_app.worker_pid = worker.pid
        ParallelServer.start_server(worker.app.zato_wsgi_app, arbiter.zato_deployment_key)

# ################################################################################################################################

    @staticmethod
    def on_starting(arbiter):
        """ A Gunicorn hook for setting the deployment key for this particular
        set of server processes. It needs to be added to the arbiter because
        we want for each worker to be (re-)started to see the same key.
        """
        setattr(arbiter, 'zato_deployment_key', '{}.{}'.format(datetime.utcnow().isoformat(), uuid4().hex))

# ################################################################################################################################

    @staticmethod
    def worker_exit(arbiter, worker):

        # Invoke cleanup procedures
        worker.app.zato_wsgi_app.cleanup_on_stop()

# ################################################################################################################################

    def cleanup_wsx(self, needs_pid=False):
        """ Delete persistent information about WSX clients currently registered with the server.
        """
        wsx_service = 'zato.channel.web-socket.client.delete-by-server'

        if self.service_store.is_deployed(wsx_service):
            self.invoke(wsx_service, {'needs_pid': needs_pid})

# ################################################################################################################################

    @staticmethod
    def cleanup_worker(worker):
        worker.app.cleanup_on_stop()

    def cleanup_on_stop(self):
        """ A shutdown cleanup procedure.
        """

        # Tell the ODB we've gone through a clean shutdown but only if this is
        # the main process going down (Arbiter) not one of Gunicorn workers.
        # We know it's the main process because its ODB's session has never
        # been initialized.
        if not self.odb.session_initialized:

            self.config.odb_data = self.get_config_odb_data(self)
            self.config.odb_data['fs_sql_config'] = self.fs_sql_config
            self.set_up_odb()

            self.odb.init_session(ZATO_ODB_POOL_NAME, self.config.odb_data, self.odb.pool, False)

            self.odb.server_up_down(self.odb.token, SERVER_UP_STATUS.CLEAN_DOWN)
            self.odb.close()

        # Per-worker cleanup
        else:

            # Set the flag to True only the first time we are called, otherwise simply return
            if self._is_process_closing:
                return
            else:
                self._is_process_closing = True

            # Close SQL pools
            self.sql_pool_store.cleanup_on_stop()

            # Close all POSIX IPC structures
            if self.has_posix_ipc:
                self.server_startup_ipc.close()
                self.connector_config_ipc.close()

            # Close ZeroMQ-based IPC
            self.ipc_api.close()

            # WSX connections for this server cleanup
            self.cleanup_wsx(True)

            logger.info('Stopping server process (%s:%s) (%s)', self.name, self.pid, os.getpid())

# ################################################################################################################################

    def notify_new_package(self, package_id):
        """ Publishes a message on the broker so all the servers (this one including
        can deploy a new package).
        """
        msg = {'action': HOT_DEPLOY.CREATE_SERVICE.value, 'package_id': package_id}
        self.broker_client.publish(msg)

# ################################################################################################################################
# ################################################################################################################################<|MERGE_RESOLUTION|>--- conflicted
+++ resolved
@@ -79,11 +79,8 @@
     from zato.common.odb.api import ODBManager
     from zato.server.connection.connector.subprocess_.ipc import SubprocessIPC
     from zato.server.service.store import ServiceStore
-<<<<<<< HEAD
     from zato.simpleio import SIOServerConfig
-=======
     from zato.server.startup_callable import StartupCallableTool
->>>>>>> 82cb8ec3
     from zato.sso.api import SSOAPI
 
     # For pyflakes
