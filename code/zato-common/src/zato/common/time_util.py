--- conflicted
+++ resolved
@@ -41,11 +41,7 @@
 
         return format
 
-<<<<<<< HEAD
-    def utcnow(self, format='YYYY-MM-DDTHH:mm:ss.SSSSSS', needs_format=True):
-=======
     def utc_now(self, format='YYYY-MM-DD HH:mm:ss', needs_format=True):
->>>>>>> 4f095cab
         """ Returns now in UTC formatted as given in 'format'.
         """
         return self.now(format, 'UTC', needs_format)
