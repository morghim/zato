# -*- coding: utf-8 -*-

"""
<<<<<<< HEAD
Copyright (C) 2023, Zato Source s.r.o. https://zato.io
=======
Copyright (C) 2022, Zato Source s.r.o. https://zato.io
>>>>>>> 0ce9f0cb

Licensed under LGPLv3, see LICENSE.txt for terms and conditions.
"""

# stdlib
import os
from datetime import datetime
from logging import basicConfig, getLogger, WARN
from tempfile import gettempdir
<<<<<<< HEAD
from traceback import format_exc
from unittest import main, TestCase
=======
from unittest import main
>>>>>>> 0ce9f0cb

# Bunch
from bunch import Bunch

# Zato
from zato.common.test import rand_string, rand_unicode
<<<<<<< HEAD
=======
from zato.common.test.config import TestConfig
from zato.common.test.enmasse_ import BaseEnmasseTestCase
from zato.common.util.cli import get_zato_sh_command
>>>>>>> 0ce9f0cb
from zato.common.util.open_ import open_w

# ################################################################################################################################
# ################################################################################################################################

basicConfig(level=WARN, format='%(asctime)s - %(message)s')
logger = getLogger(__name__)

# ################################################################################################################################
# ################################################################################################################################

if 0:
    from zato.common.typing_ import any_

# ################################################################################################################################
# ################################################################################################################################

template1 = """

channel_plain_http:
  - connection: channel
    is_active: true
    is_internal: false
    merge_url_params_req: true
    name: /test/enmasse1/{test_suffix}
    params_pri: channel -params-over-msg
    sec_def: zato-no-security
    service_name: pub.zato.ping
    transport: plain_http
    url_path: /test/enmasse1/{test_suffix}
  - connection: channel
    is_active: true
    is_internal: false
    merge_url_params_req: true
    name: /test/enmasse2/{test_suffix}
    params_pri: channel-params-over-msg
    sec_def: zato-no-security
    service: pub.zato.ping
    service_name: pub.zato.ping
    transport: plain_http
    url_path: /test/enmasse2/{test_suffix}

zato_generic_connection:
    - address: ws://localhost:12345
      cache_expiry: 0
      has_auto_reconnect: true
      is_active: true
      is_channel: true
      is_internal: false
      is_outconn: false
      is_zato: true
      name: test.enmasse.{test_suffix}
      on_connect_service_name: pub.zato.ping
      on_message_service_name: pub.zato.ping
      pool_size: 1
      sec_use_rbac: false
      security_def: ZATO_NONE
      subscription_list:
      type_: outconn-wsx
      # These are taken from generic.connection.py -> extra_secret_keys
      oauth2_access_token: null
      consumer_key: null
      consumer_secret: null

def_sec:
  - name: "Test Basic Auth {test_suffix}"
    is_active: true
    type: basic_auth
    username: "MyUser {test_suffix}"
    password: "MyPassword"
    realm: "My Realm"

email_smtp:
  - name: {smtp_config.name}
    host: {smtp_config.host}
    is_active: true
    is_debug: false
    mode: starttls
    port: 587
    timeout: 300
    username: {smtp_config.username}
    password: {smtp_config.password}
    ping_address: {smtp_config.ping_address}

web_socket:
    - address: "ws://0.0.0.0:10203/api/{test_suffix}"
      data_format: "json"
      id: 1
      is_active: true
      is_audit_log_received_active: false
      is_audit_log_sent_active: false
      is_internal: false
      max_bytes_per_message_received: null
      max_bytes_per_message_sent: null
      max_len_messages_received: null
      max_len_messages_sent: null
      name: "wsx.enmasse.{test_suffix}"
      new_token_wait_time: 5
      opaque1: '{{"max_bytes_per_message_sent":null,"max_bytes_per_message_received":null,"ping_interval":30,"extra_properties":null,"is_audit_log_received_active":false,"max_len_messages_received":null,"pings_missed_threshold":2,"max_len_messages_sent":null,"security":null,"is_audit_log_sent_active":false,"service_name":"pub.zato.ping"}}'
      ping_interval: 30
      pings_missed_threshold: 2
      sec_def: "zato-no-security"
      sec_type: null
      security_id: null
      service: "pub.zato.ping"
      service_name: "pub.zato.ping"
      token_ttl: 3600
"""

# ################################################################################################################################
# ################################################################################################################################

template2 = """

security:
  - name: Test Basic Auth Simple
    username: "MyUser {test_suffix}"
    password: "MyPassword"
    type: basic_auth
    realm: "My Realm"

  - name: Test Basic Auth Simple.2
    username: "MyUser {test_suffix}.2"
    type: basic_auth
    realm: "My Realm"

channel_rest:

  - name: name: /test/enmasse1/simple/{test_suffix}
    service: pub.zato.ping
    url_path: /test/enmasse1/simple/{test_suffix}

outgoing_rest:

  - name: Outgoing Rest Enmasse {test_suffix}
    host: https://example.com
    url_path: /enmasse/simple/{test_suffix}

  - name: Outgoing Rest Enmasse {test_suffix}.2
    host: https://example.com
    url_path: /enmasse/simple/{test_suffix}.2
    data_format: form

outgoing_ldap:

  - name: Enmasse LDAP {test_suffix}
    username: 'CN=example.ldap,OU=example01,OU=Example,OU=Groups,DC=example,DC=corp'
    auth_type: NTLM
    server_list: 127.0.0.1:389
    password: {test_suffix}
"""

# ################################################################################################################################
# ################################################################################################################################

<<<<<<< HEAD
class EnmasseTestCase(TestCase):

# ################################################################################################################################

    def get_smtp_config(self) -> 'Bunch':
        out = Bunch()

        out.name         = os.environ.get('Zato_Test_Enmasse_SMTP_Name')
        out.host         = os.environ.get('Zato_Test_Enmasse_SMTP_Host')
        out.username     = os.environ.get('Zato_Test_Enmasse_SMTP_Username')
        out.password     = os.environ.get('Zato_Test_Enmasse_SMTP_Password')
        out.ping_address = os.environ.get('Zato_Test_Enmasse_SMTP_Ping_Address')

        return out

# ################################################################################################################################

    def _warn_on_error(self, stdout:'any_', stderr:'any_') -> 'None':
        logger.warning(format_exc())
        logger.warning('stdout -> %s', stdout)
        logger.warning('stderr -> %s', stderr)

# ################################################################################################################################

    def _assert_command_line_result(self, out:'RunningCommand') -> 'None':

        self.assertEqual(out.exit_code, 0)

        stdout = out.stdout.decode('utf8')
        stderr = out.stderr.decode('utf8')

        if 'error' in stdout:
            self._warn_on_error(stdout, stderr)
            self.fail('Found an error in stdout while invoking enmasse')

        if 'error' in stderr:
            self._warn_on_error(stdout, stderr)
            self.fail('Found an error in stderr while invoking enmasse')

# ################################################################################################################################

    def _invoke_command(self, config_path:'str', require_ok:'bool'=True, missing_wait_time:'int'=1) -> 'RunningCommand':

        # Zato
        from zato.common.util.cli import get_zato_sh_command

        # A shortcut
        command = get_zato_sh_command()

        # Invoke enmasse ..
        out:'RunningCommand' = command('enmasse', TestConfig.server_location,
            '--import',
            '--input', config_path,
            '--replace-odb-objects',
            '--verbose',
            '--missing-wait-time', missing_wait_time
        )

        # .. if told to, make sure there was no error in stdout/stderr ..
        if require_ok:
            self._assert_command_line_result(out)

        return out

# ################################################################################################################################
=======
class EnmasseTestCase(BaseEnmasseTestCase):
>>>>>>> 0ce9f0cb

    def _cleanup(self, test_suffix:'str') -> 'None':

        # Zato
        from zato.common.util.cli import get_zato_sh_command

        # A shortcut
        command = get_zato_sh_command()

        # Build the name of the connection to delete
        conn_name = f'test.enmasse.{test_suffix}'

        # Invoke the delete command ..
        out:'RunningCommand' = command(
            'delete-wsx-outconn',
            '--path', TestConfig.server_location,
            '--name', conn_name
        )

        # .. and make sure there was no error in stdout/stderr ..
        self._assert_command_line_result(out)

# ################################################################################################################################

    def _test_enmasse_ok(self, template:'str') -> 'None':

        # sh
        from sh import ErrorReturnCode

        tmp_dir = gettempdir()
        test_suffix = rand_unicode() + '.' + rand_string()

        file_name = 'zato-enmasse-' + test_suffix + '.yaml'
        config_path = os.path.join(tmp_dir, file_name)

        smtp_config = self.get_smtp_config()

        data = template1.format(test_suffix=test_suffix, smtp_config=smtp_config)

        f = open_w(config_path)
        _ = f.write(data)
        f.close()

        try:
            # Invoke enmasse to create objects ..
<<<<<<< HEAD
            _ = self._invoke_command(config_path)

            # .. now invoke it again to edit them in place.
            _ = self._invoke_command(config_path)
=======
            self.invoke_enmasse(config_path)

            # .. now invoke it again to edit them in place.
            self.invoke_enmasse(config_path)
>>>>>>> 0ce9f0cb

        except ErrorReturnCode as e:
            stdout:'bytes' = e.stdout # type: bytes
            stdout = stdout.decode('utf8') # type: ignore
            stderr:'str' = e.stderr

            self._warn_on_error(stdout, stderr)
            self.fail(f'Caught an exception while invoking enmasse; stdout -> {stdout}')

        finally:
            self._cleanup(test_suffix)

# ################################################################################################################################

    def test_enmasse_ok(self) -> 'None':
        self._test_enmasse_ok(template1)

# ################################################################################################################################

    def test_enmasse_simple_ok(self) -> 'None':
        self._test_enmasse_ok(template2)

# ################################################################################################################################

    def test_enmasse_service_does_not_exit(self) -> 'None':

        # We are going to wait that many seconds for enmasse to complete
        start = datetime.utcnow()
        missing_wait_time = 3

        tmp_dir = gettempdir()
        test_suffix = rand_unicode() + '.' + rand_string()

        file_name = 'zato-enmasse-' + test_suffix + '.yaml'
        config_path = os.path.join(tmp_dir, file_name)

        smtp_config = self.get_smtp_config()

        # Note that we replace pub.zato.ping with a service that certainly does not exist
        data = template1.replace('pub.zato.ping', 'zato-enmasse-service-does-not-exit')
        data = data.format(test_suffix=test_suffix, smtp_config=smtp_config)

        f = open_w(config_path)
        _ = f.write(data)
        f.close()

<<<<<<< HEAD
        # Invoke enmasse to create objects (which will block for missing_wait_time seconds) ..
        _ = self._invoke_command(config_path, require_ok=False)
=======
        # Invoke enmasse to create objects (which will fail because the service used above does not exist)
        out = self.invoke_enmasse(config_path, require_ok=False)
>>>>>>> 0ce9f0cb

        # .. now, make sure that we actually had to wait that many seconds ..
        now = datetime.utcnow()
        delta = now - start

        # .. the whole test should have taken longer than what we waited for in enmasse .
        if not delta.total_seconds() > missing_wait_time:
            msg = f'Total time should be bigger than {missing_wait_time} (missing_wait_time) instead of {delta}'
            self.fail(msg)

# ################################################################################################################################
# ################################################################################################################################

if __name__ == '__main__':
    _ = main()


# ################################################################################################################################<|MERGE_RESOLUTION|>--- conflicted
+++ resolved
@@ -1,11 +1,7 @@
 # -*- coding: utf-8 -*-
 
 """
-<<<<<<< HEAD
 Copyright (C) 2023, Zato Source s.r.o. https://zato.io
-=======
-Copyright (C) 2022, Zato Source s.r.o. https://zato.io
->>>>>>> 0ce9f0cb
 
 Licensed under LGPLv3, see LICENSE.txt for terms and conditions.
 """
@@ -15,24 +11,19 @@
 from datetime import datetime
 from logging import basicConfig, getLogger, WARN
 from tempfile import gettempdir
-<<<<<<< HEAD
 from traceback import format_exc
-from unittest import main, TestCase
-=======
 from unittest import main
->>>>>>> 0ce9f0cb
 
 # Bunch
 from bunch import Bunch
 
+# sh
+from sh import RunningCommand
+
 # Zato
 from zato.common.test import rand_string, rand_unicode
-<<<<<<< HEAD
-=======
 from zato.common.test.config import TestConfig
 from zato.common.test.enmasse_ import BaseEnmasseTestCase
-from zato.common.util.cli import get_zato_sh_command
->>>>>>> 0ce9f0cb
 from zato.common.util.open_ import open_w
 
 # ################################################################################################################################
@@ -188,8 +179,7 @@
 # ################################################################################################################################
 # ################################################################################################################################
 
-<<<<<<< HEAD
-class EnmasseTestCase(TestCase):
+class EnmasseTestCase(BaseEnmasseTestCase):
 
 # ################################################################################################################################
 
@@ -254,9 +244,6 @@
         return out
 
 # ################################################################################################################################
-=======
-class EnmasseTestCase(BaseEnmasseTestCase):
->>>>>>> 0ce9f0cb
 
     def _cleanup(self, test_suffix:'str') -> 'None':
 
@@ -302,17 +289,10 @@
 
         try:
             # Invoke enmasse to create objects ..
-<<<<<<< HEAD
             _ = self._invoke_command(config_path)
 
             # .. now invoke it again to edit them in place.
             _ = self._invoke_command(config_path)
-=======
-            self.invoke_enmasse(config_path)
-
-            # .. now invoke it again to edit them in place.
-            self.invoke_enmasse(config_path)
->>>>>>> 0ce9f0cb
 
         except ErrorReturnCode as e:
             stdout:'bytes' = e.stdout # type: bytes
@@ -359,13 +339,8 @@
         _ = f.write(data)
         f.close()
 
-<<<<<<< HEAD
         # Invoke enmasse to create objects (which will block for missing_wait_time seconds) ..
         _ = self._invoke_command(config_path, require_ok=False)
-=======
-        # Invoke enmasse to create objects (which will fail because the service used above does not exist)
-        out = self.invoke_enmasse(config_path, require_ok=False)
->>>>>>> 0ce9f0cb
 
         # .. now, make sure that we actually had to wait that many seconds ..
         now = datetime.utcnow()
