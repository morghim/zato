# -*- coding: utf-8 -*-

"""
Copyright (C) 2023, Zato Source s.r.o. https://zato.io

Licensed under LGPLv3, see LICENSE.txt for terms and conditions.
"""

# stdlib
import logging
from operator import itemgetter
from traceback import format_exc

# Django
from django.http import HttpResponse, HttpResponseRedirect, HttpResponseServerError
from django.template.response import TemplateResponse

# Zato
from zato.admin.web.forms.http_soap import SearchForm, CreateForm, EditForm
from zato.admin.web.views import get_http_channel_security_id, get_security_id_from_select, get_security_name_link, \
     get_tls_ca_cert_list, id_only_service, method_allowed, parse_response_data, SecurityList
from zato.common.api import AuditLog, CACHE, DEFAULT_HTTP_PING_METHOD, DEFAULT_HTTP_POOL_SIZE, DELEGATED_TO_RBAC, \
     generic_attrs, HTTP_SOAP_SERIALIZATION_TYPE, MISC, PARAMS_PRIORITY, SEC_DEF_TYPE, \
     SOAP_CHANNEL_VERSIONS, SOAP_VERSIONS, URL_PARAMS_PRIORITY, URL_TYPE
from zato.common.exception import ZatoException
from zato.common.json_internal import dumps
from zato.common.odb.model import HTTPSOAP

logger = logging.getLogger(__name__)

CONNECTION = {
    'channel': 'channel',
    'outgoing': 'outgoing connection',
    }

CONNECTION_PLURAL = {
    'channel': 'channels',
    'outgoing': 'outgoing connections',
    }

TRANSPORT = {
    'plain_http': 'REST',
    'soap': 'SOAP',
    }

CACHE_TYPE = {
    CACHE.TYPE.BUILTIN: 'Built-in',
    CACHE.TYPE.MEMCACHED: 'Memcached',
}

_rest_security_type_supported = {
    SEC_DEF_TYPE.APIKEY,
    SEC_DEF_TYPE.BASIC_AUTH,
    SEC_DEF_TYPE.NTLM,
    SEC_DEF_TYPE.OAUTH,
    SEC_DEF_TYPE.TLS_KEY_CERT,
}

_max_len_messages = AuditLog.Default.max_len_messages
_max_data_stored_per_message = AuditLog.Default.max_data_stored_per_message

def _get_edit_create_message(params, prefix=''): # type: ignore
    """ A bunch of attributes that can be used by both 'edit' and 'create' actions
    for channels and outgoing connections.
    """
    security_id = get_security_id_from_select(params, prefix)

    message = {
        'is_internal': False,
        'connection': params['connection'],
        'transport': params['transport'],
        'id': params.get('id'),
        'cluster_id': params['cluster_id'],
        'name': params[prefix + 'name'],
        'is_active': bool(params.get(prefix + 'is_active')),
        'host': params.get(prefix + 'host'),
        'url_path': params[prefix + 'url_path'],
        'merge_url_params_req': bool(params.get(prefix + 'merge_url_params_req')),
        'match_slash': bool(params.get(prefix + 'match_slash')),
        'http_accept': params.get(prefix + 'http_accept'),
        'url_params_pri': params.get(prefix + 'url_params_pri', URL_PARAMS_PRIORITY.DEFAULT),
        'params_pri': params.get(prefix + 'params_pri', PARAMS_PRIORITY.DEFAULT),
        'serialization_type': params.get(prefix + 'serialization_type', HTTP_SOAP_SERIALIZATION_TYPE.DEFAULT.id),
        'method': params.get(prefix + 'method'),
        'soap_action': params.get(prefix + 'soap_action', ''),
        'soap_version': params.get(prefix + 'soap_version', None),
        'data_format': params.get(prefix + 'data_format', None),
        'service': params.get(prefix + 'service'),
        'ping_method': params.get(prefix + 'ping_method'),
        'pool_size': params.get(prefix + 'pool_size'),
        'timeout': params.get(prefix + 'timeout'),
        'sec_tls_ca_cert_id': params.get(prefix + 'sec_tls_ca_cert_id'),
        'security_id': security_id,
        'has_rbac': bool(params.get(prefix + 'has_rbac')),
        'content_type': params.get(prefix + 'content_type'),
        'cache_id': params.get(prefix + 'cache_id'),
        'cache_expiry': params.get(prefix + 'cache_expiry'),
        'content_encoding': params.get(prefix + 'content_encoding'),

        'hl7_version': params.get(prefix + 'hl7_version'),
        'json_path': params.get(prefix + 'json_path'),
        'data_encoding': params.get(prefix + 'data_encoding'),

        'is_rate_limit_active': params.get(prefix + 'is_rate_limit_active'),
        'rate_limit_type': params.get(prefix + 'rate_limit_type'),
        'rate_limit_def': params.get(prefix + 'rate_limit_def'),
        'rate_limit_check_parent_def': params.get(prefix + 'rate_limit_check_parent_def'),

        'max_len_messages_sent': params.get(prefix + 'max_len_messages_sent') or _max_len_messages,
        'max_len_messages_received': params.get(prefix + 'max_len_messages_received') or _max_len_messages,

        'max_bytes_per_message_sent': params.get(prefix + 'max_bytes_per_message_sent') or _max_data_stored_per_message,
        'max_bytes_per_message_received': params.get(prefix + 'max_bytes_per_message_received') or _max_data_stored_per_message,
    }

    # If these fields exist, no matter what their values are, perhaps empty,
    # it means that they are on (True). Otherwise, the values are set to False,
    # again, the mere fact that they do not exist means that.
    field_is_audit_log_received_active = prefix + 'is_audit_log_received_active'
    field_is_audit_log_sent_active = prefix + 'is_audit_log_sent_active'

    is_audit_log_received_active = field_is_audit_log_received_active in params
    is_audit_log_sent_active = field_is_audit_log_sent_active in params

    message['is_audit_log_received_active'] = is_audit_log_received_active
    message['is_audit_log_sent_active'] = is_audit_log_sent_active

    return message

def _edit_create_response(req, id, verb, transport, connection, name): # type: ignore

    return_data = {
        'id': id,
        'transport': transport,
        'message': 'Successfully {} the {} {} `{}`, check server logs for details'.format(
            verb, TRANSPORT[transport], CONNECTION[connection], name),
    }

    # If current item has a cache assigned, provide its human-friendly name to the caller
    response = req.zato.client.invoke('zato.http-soap.get', {
        'cluster_id': req.zato.cluster_id,
        'id': id,
    })

    if response.data.cache_id:
        cache_type = response.data.cache_type
        cache_name = '{}/{}'.format(CACHE_TYPE[cache_type], response.data.cache_name)
    else:
        cache_type = None
        cache_name = None

    return_data['cache_type'] = cache_type
    return_data['cache_name'] = cache_name

    return HttpResponse(dumps(return_data), content_type='application/javascript')

@method_allowed('GET')
def index(req): # type: ignore
    connection = req.GET.get('connection')
    transport = req.GET.get('transport')
    query = req.GET.get('query', '')
    items = []
    _security = SecurityList()

    if not all((connection, transport)):
        log_msg = "Redirecting to / because at least one of ('connection', 'transport') GET parameters was missing"
        logger.debug(log_msg)
        return HttpResponseRedirect('/')

    create_form = None
    edit_form = None
    meta = None

    colspan = 17

    if transport == 'soap':
        colspan += 2

    if req.zato.cluster_id:
        for def_item in req.zato.client.invoke('zato.security.get-list', {'cluster_id': req.zato.cluster.id}):
            if connection == 'outgoing':
                if transport == URL_TYPE.PLAIN_HTTP and def_item.sec_type not in _rest_security_type_supported:
                    continue

            _security.append(def_item)

        _soap_versions = SOAP_CHANNEL_VERSIONS if connection == 'channel' else SOAP_VERSIONS

        tls_ca_cert_list = get_tls_ca_cert_list(req.zato.client, req.zato.cluster)

        cache_list = []

        for cache_type in (CACHE.TYPE.BUILTIN, CACHE.TYPE.MEMCACHED):
            service_name = 'zato.cache.{}.get-list'.format(cache_type)
            response = req.zato.client.invoke(service_name, {'cluster_id': req.zato.cluster.id})

            for item in sorted(response, key=itemgetter('name')):
                cache_list.append({'id':item.id, 'name':'{}/{}'.format(CACHE_TYPE[cache_type], item.name)})

        create_form = CreateForm(_security, tls_ca_cert_list, cache_list, _soap_versions, req=req)
        edit_form = EditForm(_security, tls_ca_cert_list, cache_list, _soap_versions, prefix='edit', req=req)

        input_dict = {
            'cluster_id': req.zato.cluster_id,
            'connection': connection,
            'transport': transport,
            'paginate': True,
            'cur_page': req.GET.get('cur_page', 1),
            'query': req.GET.get('query', ''),
        }

        data, meta = parse_response_data(req.zato.client.invoke('zato.http-soap.get-list', input_dict))

        for item in data:
            if query not in item.name:
                continue

            _security_name = item.security_name
            if _security_name:
<<<<<<< HEAD
                security_name = get_security_name_link(req, item.sec_type, _security_name)
=======
                sec_type_name = SEC_DEF_TYPE_NAME[item.sec_type]
                sec_type_as_link = item.sec_type.replace('_', '-')
                if item.sec_type == SEC_DEF_TYPE.OAUTH:
                    direction = 'outconn/client-credentials/'
                else:
                    direction = ''
                security_href   = f'/zato/security/{sec_type_as_link}/{direction}'
                security_href  += f'?cluster={req.zato.cluster_id}&amp;query={_security_name}'
                security_link = f'<a href="{security_href}">{_security_name}</a>'
                security_name = f'{sec_type_name}<br/>{security_link}'
>>>>>>> dfaf111b
            else:
                if item.sec_use_rbac:
                    security_name = DELEGATED_TO_RBAC
                else:
                    security_name = '<span class="form_hint">---</span>'

            security_id = get_http_channel_security_id(item)

            if item.cache_id:
                cache_name = '{}/{}'.format(CACHE_TYPE[item.cache_type], item.cache_name)
            else:
                cache_name = None

            # New in 3.0, hence optional
            match_slash = item.get('match_slash')
            if match_slash == '':
                match_slash = True

            # New in 3.1
            http_accept = item.get('http_accept') or ''

            http_soap = HTTPSOAP(item.id, item.name, item.is_active, item.is_internal, connection,
                    transport, item.host, item.url_path, item.method, item.soap_action,
                    item.soap_version, item.data_format, item.ping_method,
                    item.pool_size, item.merge_url_params_req, item.url_params_pri, item.params_pri,
                    item.serialization_type, item.timeout, item.sec_tls_ca_cert_id, service_id=item.service_id,
                    service_name=item.service_name, security_id=security_id, has_rbac=item.has_rbac,
                    security_name=security_name, content_type=item.content_type,
                    cache_id=item.cache_id, cache_name=cache_name, cache_type=item.cache_type, cache_expiry=item.cache_expiry,
                    content_encoding=item.content_encoding, match_slash=match_slash, http_accept=http_accept)

            for name in generic_attrs:
                setattr(http_soap, name, item.get(name))

            items.append(http_soap)

    return_data = {'zato_clusters':req.zato.clusters,
        'cluster_id':req.zato.cluster_id,
        'search_form':SearchForm(req.zato.clusters, req.GET),
        'items':items,
        'create_form':create_form,
        'edit_form':edit_form,
        'connection':connection,
        'transport':transport,
        'connection_label':CONNECTION[connection],
        'connection_label_plural':CONNECTION_PLURAL[connection],
        'transport_label':TRANSPORT[transport],
        'colspan': colspan,
        'default_http_ping_method':DEFAULT_HTTP_PING_METHOD,
        'default_http_pool_size':DEFAULT_HTTP_POOL_SIZE,
        'default_http_timeout':MISC.DEFAULT_HTTP_TIMEOUT,
        'audit_max_len_messages': _max_len_messages,
        'audit_max_data_stored_per_message': _max_data_stored_per_message,
        'paginate':True,
        'meta': meta,
        'req':req
        }

    return TemplateResponse(req, 'zato/http_soap/index.html', return_data)

@method_allowed('POST')
def create(req): # type: ignore
    try:
        response = req.zato.client.invoke('zato.http-soap.create', _get_edit_create_message(req.POST))
        if response.has_data:
            return _edit_create_response(req, response.data.id, 'created',
                req.POST['transport'], req.POST['connection'], req.POST['name'])
        else:
            raise ZatoException(msg=response.details)
    except Exception:
        msg = 'Object could not be created, e:`{}`'.format(format_exc())
        logger.error(msg)
        return HttpResponseServerError(msg)

@method_allowed('POST')
def edit(req): # type: ignore
    try:
        edit_create_request = _get_edit_create_message(req.POST, 'edit-')
        response = req.zato.client.invoke('zato.http-soap.edit', edit_create_request)
        if response.has_data:
            return _edit_create_response(req, response.data.id, 'updated',
                req.POST['transport'], req.POST['connection'], req.POST['edit-name'])
        else:
            raise ZatoException(msg=response.details)
    except Exception as e:
        msg = 'Update error: {}'.format(e.args[0])
        logger.error(msg)
        return HttpResponseServerError(msg)

@method_allowed('POST')
def delete(req, id, cluster_id): # type: ignore
    _ = id_only_service(req, 'zato.http-soap.delete', id, 'Object could not be deleted, e:`{}`')
    return HttpResponse()

@method_allowed('POST')
def ping(req, id, cluster_id): # type: ignore
    response = id_only_service(req, 'zato.http-soap.ping', id, 'Could not ping the connection, e:`{}`')

    if isinstance(response, HttpResponseServerError):
        return response
    else:
        if response.data.is_success:
            return HttpResponse(response.data.info)
        else:
            return HttpResponseServerError(response.data.info)

@method_allowed('POST')
def reload_wsdl(req, id, cluster_id): # type: ignore
    ret = id_only_service(req, 'zato.http-soap.reload-wsdl', id, 'WSDL could not be reloaded, e:`{}`')
    if isinstance(ret, HttpResponseServerError):
        return ret
    return HttpResponse('WSDL reloaded, check server logs for details')<|MERGE_RESOLUTION|>--- conflicted
+++ resolved
@@ -217,9 +217,6 @@
 
             _security_name = item.security_name
             if _security_name:
-<<<<<<< HEAD
-                security_name = get_security_name_link(req, item.sec_type, _security_name)
-=======
                 sec_type_name = SEC_DEF_TYPE_NAME[item.sec_type]
                 sec_type_as_link = item.sec_type.replace('_', '-')
                 if item.sec_type == SEC_DEF_TYPE.OAUTH:
@@ -230,7 +227,6 @@
                 security_href  += f'?cluster={req.zato.cluster_id}&amp;query={_security_name}'
                 security_link = f'<a href="{security_href}">{_security_name}</a>'
                 security_name = f'{sec_type_name}<br/>{security_link}'
->>>>>>> dfaf111b
             else:
                 if item.sec_use_rbac:
                     security_name = DELEGATED_TO_RBAC
