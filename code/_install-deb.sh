--- conflicted
+++ resolved
@@ -32,11 +32,8 @@
 fi
 
 curl https://bootstrap.pypa.io/get-pip.py | $(type -p $PY_BINARY)
-<<<<<<< HEAD
 $PY_BINARY -m pip install -U virtualenv==20.4.3
-=======
-$PY_BINARY -m pip install -U virtualenv==20.4.7
->>>>>>> 73d5bb3d
+# main -> $PY_BINARY -m pip install -U virtualenv==20.4.7
 
 $PY_BINARY -m virtualenv .
 source ./bin/activate
